lockfileVersion: '9.0'

settings:
  autoInstallPeers: true
  excludeLinksFromLockfile: false

overrides:
  '@radix-ui/react-dismissable-layer': 1.1.10

importers:

  .:
    dependencies:
      '@radix-ui/react-tooltip':
        specifier: ^1.1.8
        version: 1.2.4(@types/react-dom@19.1.3(@types/react@19.1.2))(@types/react@19.1.2)(react-dom@19.1.0(react@19.1.0))(react@19.1.0)
    devDependencies:
      '@biomejs/biome':
        specifier: 1.9.4
        version: 1.9.4
      '@nx/workspace':
        specifier: ^20.6.1
        version: 20.8.1
      '@types/node':
        specifier: ^20.17.24
        version: 20.17.32
      husky:
        specifier: ^9.1.7
        version: 9.1.7
      lint-staged:
        specifier: ^15.5.0
        version: 15.5.1
      nx:
        specifier: ^20.6.1
        version: 20.8.1
      typescript:
        specifier: ^5.3.3
        version: 5.8.3

  apps/webapp:
    dependencies:
      '@hookform/resolvers':
        specifier: ^5.0.1
        version: 5.0.1(react-hook-form@7.57.0(react@19.1.0))
      '@radix-ui/react-alert-dialog':
        specifier: ^1.1.11
        version: 1.1.11(@types/react-dom@19.1.3(@types/react@19.1.2))(@types/react@19.1.2)(react-dom@19.1.0(react@19.1.0))(react@19.1.0)
      '@radix-ui/react-dialog':
        specifier: ^1.1.13
        version: 1.1.13(@types/react-dom@19.1.3(@types/react@19.1.2))(@types/react@19.1.2)(react-dom@19.1.0(react@19.1.0))(react@19.1.0)
      '@radix-ui/react-dropdown-menu':
        specifier: ^2.1.11
        version: 2.1.12(@types/react-dom@19.1.3(@types/react@19.1.2))(@types/react@19.1.2)(react-dom@19.1.0(react@19.1.0))(react@19.1.0)
      '@radix-ui/react-icons':
        specifier: ^1.3.2
        version: 1.3.2(react@19.1.0)
      '@radix-ui/react-label':
        specifier: ^2.1.4
        version: 2.1.4(@types/react-dom@19.1.3(@types/react@19.1.2))(@types/react@19.1.2)(react-dom@19.1.0(react@19.1.0))(react@19.1.0)
      '@radix-ui/react-popover':
        specifier: ^1.1.14
        version: 1.1.14(@types/react-dom@19.1.3(@types/react@19.1.2))(@types/react@19.1.2)(react-dom@19.1.0(react@19.1.0))(react@19.1.0)
      '@radix-ui/react-radio-group':
        specifier: ^1.3.6
        version: 1.3.6(@types/react-dom@19.1.3(@types/react@19.1.2))(@types/react@19.1.2)(react-dom@19.1.0(react@19.1.0))(react@19.1.0)
      '@radix-ui/react-scroll-area':
        specifier: ^1.2.9
        version: 1.2.9(@types/react-dom@19.1.3(@types/react@19.1.2))(@types/react@19.1.2)(react-dom@19.1.0(react@19.1.0))(react@19.1.0)
      '@radix-ui/react-select':
        specifier: ^2.2.4
        version: 2.2.4(@types/react-dom@19.1.3(@types/react@19.1.2))(@types/react@19.1.2)(react-dom@19.1.0(react@19.1.0))(react@19.1.0)
      '@radix-ui/react-separator':
        specifier: ^1.1.7
        version: 1.1.7(@types/react-dom@19.1.3(@types/react@19.1.2))(@types/react@19.1.2)(react-dom@19.1.0(react@19.1.0))(react@19.1.0)
      '@radix-ui/react-slot':
        specifier: ^1.2.3
        version: 1.2.3(@types/react@19.1.2)(react@19.1.0)
      '@radix-ui/react-switch':
        specifier: ^1.2.5
        version: 1.2.5(@types/react-dom@19.1.3(@types/react@19.1.2))(@types/react@19.1.2)(react-dom@19.1.0(react@19.1.0))(react@19.1.0)
      '@radix-ui/react-tabs':
        specifier: ^1.1.12
        version: 1.1.12(@types/react-dom@19.1.3(@types/react@19.1.2))(@types/react@19.1.2)(react-dom@19.1.0(react@19.1.0))(react@19.1.0)
      '@workspace/backend':
        specifier: workspace:*
        version: link:../../services/backend
      class-variance-authority:
        specifier: ^0.7.1
        version: 0.7.1
      clsx:
        specifier: ^2.1.1
        version: 2.1.1
      convex:
        specifier: ^1.24.0
        version: 1.24.0(react@19.1.0)
      convex-helpers:
        specifier: ^0.1.71
<<<<<<< HEAD
        version: 0.1.83(convex@1.24.0(react@19.1.0))(react@19.1.0)(typescript@5.8.3)(zod@3.25.36)
=======
        version: 0.1.83(convex@1.24.0(react@19.1.0))(react@19.1.0)(typescript@5.8.3)(zod@3.25.49)
>>>>>>> b98d236b
      lucide-react:
        specifier: ^0.511.0
        version: 0.511.0(react@19.1.0)
      next:
        specifier: 15.3.1
        version: 15.3.1(@opentelemetry/api@1.9.0)(react-dom@19.1.0(react@19.1.0))(react@19.1.0)
      next-themes:
        specifier: ^0.4.6
        version: 0.4.6(react-dom@19.1.0(react@19.1.0))(react@19.1.0)
      react:
        specifier: ^19.0.0
        version: 19.1.0
      react-day-picker:
        specifier: 8.10.1
        version: 8.10.1(date-fns@4.1.0)(react@19.1.0)
      react-dom:
        specifier: ^19.0.0
        version: 19.1.0(react@19.1.0)
      react-hook-form:
        specifier: ^7.57.0
        version: 7.57.0(react@19.1.0)
      sonner:
        specifier: ^2.0.2
        version: 2.0.3(react-dom@19.1.0(react@19.1.0))(react@19.1.0)
      tailwind-merge:
        specifier: ^3.0.2
        version: 3.2.0
      tailwindcss-animate:
        specifier: ^1.0.7
        version: 1.0.7(tailwindcss@4.1.5)
    devDependencies:
      '@eslint/eslintrc':
        specifier: ^3
        version: 3.3.1
      '@tailwindcss/postcss':
        specifier: ^4
        version: 4.1.5
      '@types/node':
        specifier: ^20
        version: 20.17.32
      '@types/react':
        specifier: ^19
        version: 19.1.2
      '@types/react-dom':
        specifier: ^19
        version: 19.1.3(@types/react@19.1.2)
      eslint:
        specifier: ^9
        version: 9.26.0(jiti@2.4.2)
      eslint-config-next:
        specifier: 15.3.1
        version: 15.3.1(eslint@9.26.0(jiti@2.4.2))(typescript@5.8.3)
      png-to-ico:
        specifier: ^2.1.8
        version: 2.1.8
      sharp:
        specifier: ^0.34.1
        version: 0.34.1
      tailwindcss:
        specifier: ^4
        version: 4.1.5
      typescript:
        specifier: ^5
        version: 5.8.3

  services/backend:
    dependencies:
      '@openrouter/ai-sdk-provider':
        specifier: ^0.6.0
        version: 0.6.0(ai@4.3.16(react@19.1.0)(zod@3.25.36))(zod@3.25.36)
      ai:
        specifier: ^4.3.16
        version: 4.3.16(react@19.1.0)(zod@3.25.36)
      convex:
        specifier: ^1.24.0
        version: 1.24.0(react@19.1.0)
      convex-helpers:
        specifier: ^0.1.71
<<<<<<< HEAD
        version: 0.1.83(convex@1.24.0(react@19.1.0))(react@19.1.0)(typescript@5.8.3)(zod@3.25.36)
      zod:
        specifier: ^3.25.36
        version: 3.25.36
=======
        version: 0.1.83(convex@1.24.0(react@19.1.0))(react@19.1.0)(typescript@5.8.3)(zod@3.25.49)
>>>>>>> b98d236b
    devDependencies:
      '@edge-runtime/vm':
        specifier: ^5.0.0
        version: 5.0.0
      '@typescript-eslint/eslint-plugin':
        specifier: ^8.28.0
        version: 8.31.1(@typescript-eslint/parser@8.31.1(eslint@9.26.0(jiti@2.4.2))(typescript@5.8.3))(eslint@9.26.0(jiti@2.4.2))(typescript@5.8.3)
      '@typescript-eslint/parser':
        specifier: ^8.28.0
        version: 8.31.1(eslint@9.26.0(jiti@2.4.2))(typescript@5.8.3)
      convex-test:
        specifier: ^0.0.36
        version: 0.0.36(convex@1.24.0(react@19.1.0))
      eslint:
        specifier: ^9
        version: 9.26.0(jiti@2.4.2)
      vite:
        specifier: ^6.3.5
        version: 6.3.5(@types/node@20.17.32)(jiti@2.4.2)(lightningcss@1.29.2)(yaml@2.7.0)
      vitest:
        specifier: ^3.1.3
        version: 3.1.3(@edge-runtime/vm@5.0.0)(@types/node@20.17.32)(jiti@2.4.2)(lightningcss@1.29.2)(yaml@2.7.0)

packages:

  '@ai-sdk/provider-utils@2.2.8':
    resolution: {integrity: sha512-fqhG+4sCVv8x7nFzYnFo19ryhAa3w096Kmc3hWxMQfW/TubPOmt3A6tYZhl4mUfQWWQMsuSkLrtjlWuXBVSGQA==}
    engines: {node: '>=18'}
    peerDependencies:
      zod: ^3.23.8

  '@ai-sdk/provider@1.1.3':
    resolution: {integrity: sha512-qZMxYJ0qqX/RfnuIaab+zp8UAeJn/ygXXAffR5I4N0n1IrvA6qBsjc8hXLmBiMV2zoXlifkacF7sEFnYnjBcqg==}
    engines: {node: '>=18'}

  '@ai-sdk/react@1.2.12':
    resolution: {integrity: sha512-jK1IZZ22evPZoQW3vlkZ7wvjYGYF+tRBKXtrcolduIkQ/m/sOAVcVeVDUDvh1T91xCnWCdUGCPZg2avZ90mv3g==}
    engines: {node: '>=18'}
    peerDependencies:
      react: ^18 || ^19 || ^19.0.0-rc
      zod: ^3.23.8
    peerDependenciesMeta:
      zod:
        optional: true

  '@ai-sdk/ui-utils@1.2.11':
    resolution: {integrity: sha512-3zcwCc8ezzFlwp3ZD15wAPjf2Au4s3vAbKsXQVyhxODHcmu0iyPO2Eua6D/vicq/AUm/BAo60r97O6HU+EI0+w==}
    engines: {node: '>=18'}
    peerDependencies:
      zod: ^3.23.8

  '@alloc/quick-lru@5.2.0':
    resolution: {integrity: sha512-UrcABB+4bUrFABwbluTIBErXwvbsU/V7TZWfmbgJfbkwiBuziS9gxdODUyuiecfdGQ85jglMW6juS3+z5TsKLw==}
    engines: {node: '>=10'}

  '@biomejs/biome@1.9.4':
    resolution: {integrity: sha512-1rkd7G70+o9KkTn5KLmDYXihGoTaIGO9PIIN2ZB7UJxFrWw04CZHPYiMRjYsaDvVV7hP1dYNRLxSANLaBFGpog==}
    engines: {node: '>=14.21.3'}
    hasBin: true

  '@biomejs/cli-darwin-arm64@1.9.4':
    resolution: {integrity: sha512-bFBsPWrNvkdKrNCYeAp+xo2HecOGPAy9WyNyB/jKnnedgzl4W4Hb9ZMzYNbf8dMCGmUdSavlYHiR01QaYR58cw==}
    engines: {node: '>=14.21.3'}
    cpu: [arm64]
    os: [darwin]

  '@biomejs/cli-darwin-x64@1.9.4':
    resolution: {integrity: sha512-ngYBh/+bEedqkSevPVhLP4QfVPCpb+4BBe2p7Xs32dBgs7rh9nY2AIYUL6BgLw1JVXV8GlpKmb/hNiuIxfPfZg==}
    engines: {node: '>=14.21.3'}
    cpu: [x64]
    os: [darwin]

  '@biomejs/cli-linux-arm64-musl@1.9.4':
    resolution: {integrity: sha512-v665Ct9WCRjGa8+kTr0CzApU0+XXtRgwmzIf1SeKSGAv+2scAlW6JR5PMFo6FzqqZ64Po79cKODKf3/AAmECqA==}
    engines: {node: '>=14.21.3'}
    cpu: [arm64]
    os: [linux]

  '@biomejs/cli-linux-arm64@1.9.4':
    resolution: {integrity: sha512-fJIW0+LYujdjUgJJuwesP4EjIBl/N/TcOX3IvIHJQNsAqvV2CHIogsmA94BPG6jZATS4Hi+xv4SkBBQSt1N4/g==}
    engines: {node: '>=14.21.3'}
    cpu: [arm64]
    os: [linux]

  '@biomejs/cli-linux-x64-musl@1.9.4':
    resolution: {integrity: sha512-gEhi/jSBhZ2m6wjV530Yy8+fNqG8PAinM3oV7CyO+6c3CEh16Eizm21uHVsyVBEB6RIM8JHIl6AGYCv6Q6Q9Tg==}
    engines: {node: '>=14.21.3'}
    cpu: [x64]
    os: [linux]

  '@biomejs/cli-linux-x64@1.9.4':
    resolution: {integrity: sha512-lRCJv/Vi3Vlwmbd6K+oQ0KhLHMAysN8lXoCI7XeHlxaajk06u7G+UsFSO01NAs5iYuWKmVZjmiOzJ0OJmGsMwg==}
    engines: {node: '>=14.21.3'}
    cpu: [x64]
    os: [linux]

  '@biomejs/cli-win32-arm64@1.9.4':
    resolution: {integrity: sha512-tlbhLk+WXZmgwoIKwHIHEBZUwxml7bRJgk0X2sPyNR3S93cdRq6XulAZRQJ17FYGGzWne0fgrXBKpl7l4M87Hg==}
    engines: {node: '>=14.21.3'}
    cpu: [arm64]
    os: [win32]

  '@biomejs/cli-win32-x64@1.9.4':
    resolution: {integrity: sha512-8Y5wMhVIPaWe6jw2H+KlEm4wP/f7EW3810ZLmDlrEEy5KvBsb9ECEfu/kMWD484ijfQ8+nIi0giMgu9g1UAuuA==}
    engines: {node: '>=14.21.3'}
    cpu: [x64]
    os: [win32]

  '@edge-runtime/primitives@6.0.0':
    resolution: {integrity: sha512-FqoxaBT+prPBHBwE1WXS1ocnu/VLTQyZ6NMUBAdbP7N2hsFTTxMC/jMu2D/8GAlMQfxeuppcPuCUk/HO3fpIvA==}
    engines: {node: '>=18'}

  '@edge-runtime/vm@5.0.0':
    resolution: {integrity: sha512-NKBGBSIKUG584qrS1tyxVpX/AKJKQw5HgjYEnPLC0QsTw79JrGn+qUr8CXFb955Iy7GUdiiUv1rJ6JBGvaKb6w==}
    engines: {node: '>=18'}

  '@emnapi/core@1.3.1':
    resolution: {integrity: sha512-pVGjBIt1Y6gg3EJN8jTcfpP/+uuRksIo055oE/OBkDNcjZqVbfkWCksG1Jp4yZnj3iKWyWX8fdG/j6UDYPbFog==}

  '@emnapi/runtime@1.3.1':
    resolution: {integrity: sha512-kEBmG8KyqtxJZv+ygbEim+KCGtIq1fC22Ms3S4ziXmYKm8uyoLX0MHONVKwp+9opg390VaKRNt4a7A9NwmpNhw==}

  '@emnapi/runtime@1.4.3':
    resolution: {integrity: sha512-pBPWdu6MLKROBX05wSNKcNb++m5Er+KQ9QkB+WVM+pW2Kx9hoSrVTnu3BdkI5eBLZoKu/J6mW/B6i6bJB2ytXQ==}

  '@emnapi/wasi-threads@1.0.1':
    resolution: {integrity: sha512-iIBu7mwkq4UQGeMEM8bLwNK962nXdhodeScX4slfQnRhEMMzvYivHhutCIk8uojvmASXXPC2WNEjwxFWk72Oqw==}

  '@esbuild/aix-ppc64@0.25.1':
    resolution: {integrity: sha512-kfYGy8IdzTGy+z0vFGvExZtxkFlA4zAxgKEahG9KE1ScBjpQnFsNOX8KTU5ojNru5ed5CVoJYXFtoxaq5nFbjQ==}
    engines: {node: '>=18'}
    cpu: [ppc64]
    os: [aix]

  '@esbuild/android-arm64@0.25.1':
    resolution: {integrity: sha512-50tM0zCJW5kGqgG7fQ7IHvQOcAn9TKiVRuQ/lN0xR+T2lzEFvAi1ZcS8DiksFcEpf1t/GYOeOfCAgDHFpkiSmA==}
    engines: {node: '>=18'}
    cpu: [arm64]
    os: [android]

  '@esbuild/android-arm@0.25.1':
    resolution: {integrity: sha512-dp+MshLYux6j/JjdqVLnMglQlFu+MuVeNrmT5nk6q07wNhCdSnB7QZj+7G8VMUGh1q+vj2Bq8kRsuyA00I/k+Q==}
    engines: {node: '>=18'}
    cpu: [arm]
    os: [android]

  '@esbuild/android-x64@0.25.1':
    resolution: {integrity: sha512-GCj6WfUtNldqUzYkN/ITtlhwQqGWu9S45vUXs7EIYf+7rCiiqH9bCloatO9VhxsL0Pji+PF4Lz2XXCES+Q8hDw==}
    engines: {node: '>=18'}
    cpu: [x64]
    os: [android]

  '@esbuild/darwin-arm64@0.25.1':
    resolution: {integrity: sha512-5hEZKPf+nQjYoSr/elb62U19/l1mZDdqidGfmFutVUjjUZrOazAtwK+Kr+3y0C/oeJfLlxo9fXb1w7L+P7E4FQ==}
    engines: {node: '>=18'}
    cpu: [arm64]
    os: [darwin]

  '@esbuild/darwin-x64@0.25.1':
    resolution: {integrity: sha512-hxVnwL2Dqs3fM1IWq8Iezh0cX7ZGdVhbTfnOy5uURtao5OIVCEyj9xIzemDi7sRvKsuSdtCAhMKarxqtlyVyfA==}
    engines: {node: '>=18'}
    cpu: [x64]
    os: [darwin]

  '@esbuild/freebsd-arm64@0.25.1':
    resolution: {integrity: sha512-1MrCZs0fZa2g8E+FUo2ipw6jw5qqQiH+tERoS5fAfKnRx6NXH31tXBKI3VpmLijLH6yriMZsxJtaXUyFt/8Y4A==}
    engines: {node: '>=18'}
    cpu: [arm64]
    os: [freebsd]

  '@esbuild/freebsd-x64@0.25.1':
    resolution: {integrity: sha512-0IZWLiTyz7nm0xuIs0q1Y3QWJC52R8aSXxe40VUxm6BB1RNmkODtW6LHvWRrGiICulcX7ZvyH6h5fqdLu4gkww==}
    engines: {node: '>=18'}
    cpu: [x64]
    os: [freebsd]

  '@esbuild/linux-arm64@0.25.1':
    resolution: {integrity: sha512-jaN3dHi0/DDPelk0nLcXRm1q7DNJpjXy7yWaWvbfkPvI+7XNSc/lDOnCLN7gzsyzgu6qSAmgSvP9oXAhP973uQ==}
    engines: {node: '>=18'}
    cpu: [arm64]
    os: [linux]

  '@esbuild/linux-arm@0.25.1':
    resolution: {integrity: sha512-NdKOhS4u7JhDKw9G3cY6sWqFcnLITn6SqivVArbzIaf3cemShqfLGHYMx8Xlm/lBit3/5d7kXvriTUGa5YViuQ==}
    engines: {node: '>=18'}
    cpu: [arm]
    os: [linux]

  '@esbuild/linux-ia32@0.25.1':
    resolution: {integrity: sha512-OJykPaF4v8JidKNGz8c/q1lBO44sQNUQtq1KktJXdBLn1hPod5rE/Hko5ugKKZd+D2+o1a9MFGUEIUwO2YfgkQ==}
    engines: {node: '>=18'}
    cpu: [ia32]
    os: [linux]

  '@esbuild/linux-loong64@0.25.1':
    resolution: {integrity: sha512-nGfornQj4dzcq5Vp835oM/o21UMlXzn79KobKlcs3Wz9smwiifknLy4xDCLUU0BWp7b/houtdrgUz7nOGnfIYg==}
    engines: {node: '>=18'}
    cpu: [loong64]
    os: [linux]

  '@esbuild/linux-mips64el@0.25.1':
    resolution: {integrity: sha512-1osBbPEFYwIE5IVB/0g2X6i1qInZa1aIoj1TdL4AaAb55xIIgbg8Doq6a5BzYWgr+tEcDzYH67XVnTmUzL+nXg==}
    engines: {node: '>=18'}
    cpu: [mips64el]
    os: [linux]

  '@esbuild/linux-ppc64@0.25.1':
    resolution: {integrity: sha512-/6VBJOwUf3TdTvJZ82qF3tbLuWsscd7/1w+D9LH0W/SqUgM5/JJD0lrJ1fVIfZsqB6RFmLCe0Xz3fmZc3WtyVg==}
    engines: {node: '>=18'}
    cpu: [ppc64]
    os: [linux]

  '@esbuild/linux-riscv64@0.25.1':
    resolution: {integrity: sha512-nSut/Mx5gnilhcq2yIMLMe3Wl4FK5wx/o0QuuCLMtmJn+WeWYoEGDN1ipcN72g1WHsnIbxGXd4i/MF0gTcuAjQ==}
    engines: {node: '>=18'}
    cpu: [riscv64]
    os: [linux]

  '@esbuild/linux-s390x@0.25.1':
    resolution: {integrity: sha512-cEECeLlJNfT8kZHqLarDBQso9a27o2Zd2AQ8USAEoGtejOrCYHNtKP8XQhMDJMtthdF4GBmjR2au3x1udADQQQ==}
    engines: {node: '>=18'}
    cpu: [s390x]
    os: [linux]

  '@esbuild/linux-x64@0.25.1':
    resolution: {integrity: sha512-xbfUhu/gnvSEg+EGovRc+kjBAkrvtk38RlerAzQxvMzlB4fXpCFCeUAYzJvrnhFtdeyVCDANSjJvOvGYoeKzFA==}
    engines: {node: '>=18'}
    cpu: [x64]
    os: [linux]

  '@esbuild/netbsd-arm64@0.25.1':
    resolution: {integrity: sha512-O96poM2XGhLtpTh+s4+nP7YCCAfb4tJNRVZHfIE7dgmax+yMP2WgMd2OecBuaATHKTHsLWHQeuaxMRnCsH8+5g==}
    engines: {node: '>=18'}
    cpu: [arm64]
    os: [netbsd]

  '@esbuild/netbsd-x64@0.25.1':
    resolution: {integrity: sha512-X53z6uXip6KFXBQ+Krbx25XHV/NCbzryM6ehOAeAil7X7oa4XIq+394PWGnwaSQ2WRA0KI6PUO6hTO5zeF5ijA==}
    engines: {node: '>=18'}
    cpu: [x64]
    os: [netbsd]

  '@esbuild/openbsd-arm64@0.25.1':
    resolution: {integrity: sha512-Na9T3szbXezdzM/Kfs3GcRQNjHzM6GzFBeU1/6IV/npKP5ORtp9zbQjvkDJ47s6BCgaAZnnnu/cY1x342+MvZg==}
    engines: {node: '>=18'}
    cpu: [arm64]
    os: [openbsd]

  '@esbuild/openbsd-x64@0.25.1':
    resolution: {integrity: sha512-T3H78X2h1tszfRSf+txbt5aOp/e7TAz3ptVKu9Oyir3IAOFPGV6O9c2naym5TOriy1l0nNf6a4X5UXRZSGX/dw==}
    engines: {node: '>=18'}
    cpu: [x64]
    os: [openbsd]

  '@esbuild/sunos-x64@0.25.1':
    resolution: {integrity: sha512-2H3RUvcmULO7dIE5EWJH8eubZAI4xw54H1ilJnRNZdeo8dTADEZ21w6J22XBkXqGJbe0+wnNJtw3UXRoLJnFEg==}
    engines: {node: '>=18'}
    cpu: [x64]
    os: [sunos]

  '@esbuild/win32-arm64@0.25.1':
    resolution: {integrity: sha512-GE7XvrdOzrb+yVKB9KsRMq+7a2U/K5Cf/8grVFRAGJmfADr/e/ODQ134RK2/eeHqYV5eQRFxb1hY7Nr15fv1NQ==}
    engines: {node: '>=18'}
    cpu: [arm64]
    os: [win32]

  '@esbuild/win32-ia32@0.25.1':
    resolution: {integrity: sha512-uOxSJCIcavSiT6UnBhBzE8wy3n0hOkJsBOzy7HDAuTDE++1DJMRRVCPGisULScHL+a/ZwdXPpXD3IyFKjA7K8A==}
    engines: {node: '>=18'}
    cpu: [ia32]
    os: [win32]

  '@esbuild/win32-x64@0.25.1':
    resolution: {integrity: sha512-Y1EQdcfwMSeQN/ujR5VayLOJ1BHaK+ssyk0AEzPjC+t1lITgsnccPqFjb6V+LsTp/9Iov4ysfjxLaGJ9RPtkVg==}
    engines: {node: '>=18'}
    cpu: [x64]
    os: [win32]

  '@eslint-community/eslint-utils@4.5.1':
    resolution: {integrity: sha512-soEIOALTfTK6EjmKMMoLugwaP0rzkad90iIWd1hMO9ARkSAyjfMfkRRhLvD5qH7vvM0Cg72pieUfR6yh6XxC4w==}
    engines: {node: ^12.22.0 || ^14.17.0 || >=16.0.0}
    peerDependencies:
      eslint: ^6.0.0 || ^7.0.0 || >=8.0.0

  '@eslint-community/eslint-utils@4.7.0':
    resolution: {integrity: sha512-dyybb3AcajC7uha6CvhdVRJqaKyn7w2YKqKyAN37NKYgZT36w+iRb0Dymmc5qEJ549c/S31cMMSFd75bteCpCw==}
    engines: {node: ^12.22.0 || ^14.17.0 || >=16.0.0}
    peerDependencies:
      eslint: ^6.0.0 || ^7.0.0 || >=8.0.0

  '@eslint-community/regexpp@4.12.1':
    resolution: {integrity: sha512-CCZCDJuduB9OUkFkY2IgppNZMi2lBQgD2qzwXkEia16cge2pijY/aXi96CJMquDMn3nJdlPV1A5KrJEXwfLNzQ==}
    engines: {node: ^12.0.0 || ^14.0.0 || >=16.0.0}

  '@eslint/config-array@0.20.0':
    resolution: {integrity: sha512-fxlS1kkIjx8+vy2SjuCB94q3htSNrufYTXubwiBFeaQHbH6Ipi43gFJq2zCMt6PHhImH3Xmr0NksKDvchWlpQQ==}
    engines: {node: ^18.18.0 || ^20.9.0 || >=21.1.0}

  '@eslint/config-helpers@0.2.2':
    resolution: {integrity: sha512-+GPzk8PlG0sPpzdU5ZvIRMPidzAnZDl/s9L+y13iodqvb8leL53bTannOrQ/Im7UkpsmFU5Ily5U60LWixnmLg==}
    engines: {node: ^18.18.0 || ^20.9.0 || >=21.1.0}

  '@eslint/core@0.13.0':
    resolution: {integrity: sha512-yfkgDw1KR66rkT5A8ci4irzDysN7FRpq3ttJolR88OqQikAWqwA8j5VZyas+vjyBNFIJ7MfybJ9plMILI2UrCw==}
    engines: {node: ^18.18.0 || ^20.9.0 || >=21.1.0}

  '@eslint/eslintrc@3.3.1':
    resolution: {integrity: sha512-gtF186CXhIl1p4pJNGZw8Yc6RlshoePRvE0X91oPGb3vZ8pM3qOS9W9NGPat9LziaBV7XrJWGylNQXkGcnM3IQ==}
    engines: {node: ^18.18.0 || ^20.9.0 || >=21.1.0}

  '@eslint/js@9.26.0':
    resolution: {integrity: sha512-I9XlJawFdSMvWjDt6wksMCrgns5ggLNfFwFvnShsleWruvXM514Qxk8V246efTw+eo9JABvVz+u3q2RiAowKxQ==}
    engines: {node: ^18.18.0 || ^20.9.0 || >=21.1.0}

  '@eslint/object-schema@2.1.6':
    resolution: {integrity: sha512-RBMg5FRL0I0gs51M/guSAj5/e14VQ4tpZnQNWwuDT66P14I43ItmPfIZRhO9fUVIPOAQXU47atlywZ/czoqFPA==}
    engines: {node: ^18.18.0 || ^20.9.0 || >=21.1.0}

  '@eslint/plugin-kit@0.2.8':
    resolution: {integrity: sha512-ZAoA40rNMPwSm+AeHpCq8STiNAwzWLJuP8Xv4CHIc9wv/PSuExjMrmjfYNj682vW0OOiZ1HKxzvjQr9XZIisQA==}
    engines: {node: ^18.18.0 || ^20.9.0 || >=21.1.0}

  '@floating-ui/core@1.7.0':
    resolution: {integrity: sha512-FRdBLykrPPA6P76GGGqlex/e7fbe0F1ykgxHYNXQsH/iTEtjMj/f9bpY5oQqbjt5VgZvgz/uKXbGuROijh3VLA==}

  '@floating-ui/dom@1.7.0':
    resolution: {integrity: sha512-lGTor4VlXcesUMh1cupTUTDoCxMb0V6bm3CnxHzQcw8Eaf1jQbgQX4i02fYgT0vJ82tb5MZ4CZk1LRGkktJCzg==}

  '@floating-ui/react-dom@2.1.2':
    resolution: {integrity: sha512-06okr5cgPzMNBy+Ycse2A6udMi4bqwW/zgBF/rwjcNqWkyr82Mcg8b0vjX8OJpZFy/FKjJmw6wV7t44kK6kW7A==}
    peerDependencies:
      react: '>=16.8.0'
      react-dom: '>=16.8.0'

  '@floating-ui/utils@0.2.9':
    resolution: {integrity: sha512-MDWhGtE+eHw5JW7lq4qhc5yRLS11ERl1c7Z6Xd0a58DozHES6EnNNwUWbMiG4J9Cgj053Bhk8zvlhFYKVhULwg==}

  '@hookform/resolvers@5.0.1':
    resolution: {integrity: sha512-u/+Jp83luQNx9AdyW2fIPGY6Y7NG68eN2ZW8FOJYL+M0i4s49+refdJdOp/A9n9HFQtQs3HIDHQvX3ZET2o7YA==}
    peerDependencies:
      react-hook-form: ^7.55.0

  '@humanfs/core@0.19.1':
    resolution: {integrity: sha512-5DyQ4+1JEUzejeK1JGICcideyfUbGixgS9jNgex5nqkW+cY7WZhxBigmieN5Qnw9ZosSNVC9KQKyb+GUaGyKUA==}
    engines: {node: '>=18.18.0'}

  '@humanfs/node@0.16.6':
    resolution: {integrity: sha512-YuI2ZHQL78Q5HbhDiBA1X4LmYdXCKCMQIfw0pw7piHJwyREFebJUvrQN4cMssyES6x+vfUbx1CIpaQUKYdQZOw==}
    engines: {node: '>=18.18.0'}

  '@humanwhocodes/module-importer@1.0.1':
    resolution: {integrity: sha512-bxveV4V8v5Yb4ncFTT3rPSgZBOpCkjfK0y4oVVVJwIuDVBRMDXrPyXRL988i5ap9m9bnyEEjWfm5WkBmtffLfA==}
    engines: {node: '>=12.22'}

  '@humanwhocodes/retry@0.3.1':
    resolution: {integrity: sha512-JBxkERygn7Bv/GbN5Rv8Ul6LVknS+5Bp6RgDC/O8gEBU/yeH5Ui5C/OlWrTb6qct7LjjfT6Re2NxB0ln0yYybA==}
    engines: {node: '>=18.18'}

  '@humanwhocodes/retry@0.4.2':
    resolution: {integrity: sha512-xeO57FpIu4p1Ri3Jq/EXq4ClRm86dVF2z/+kvFnyqVYRavTZmaFaUBbWCOuuTh0o/g7DSsk6kc2vrS4Vl5oPOQ==}
    engines: {node: '>=18.18'}

  '@img/sharp-darwin-arm64@0.34.1':
    resolution: {integrity: sha512-pn44xgBtgpEbZsu+lWf2KNb6OAf70X68k+yk69Ic2Xz11zHR/w24/U49XT7AeRwJ0Px+mhALhU5LPci1Aymk7A==}
    engines: {node: ^18.17.0 || ^20.3.0 || >=21.0.0}
    cpu: [arm64]
    os: [darwin]

  '@img/sharp-darwin-x64@0.34.1':
    resolution: {integrity: sha512-VfuYgG2r8BpYiOUN+BfYeFo69nP/MIwAtSJ7/Zpxc5QF3KS22z8Pvg3FkrSFJBPNQ7mmcUcYQFBmEQp7eu1F8Q==}
    engines: {node: ^18.17.0 || ^20.3.0 || >=21.0.0}
    cpu: [x64]
    os: [darwin]

  '@img/sharp-libvips-darwin-arm64@1.1.0':
    resolution: {integrity: sha512-HZ/JUmPwrJSoM4DIQPv/BfNh9yrOA8tlBbqbLz4JZ5uew2+o22Ik+tHQJcih7QJuSa0zo5coHTfD5J8inqj9DA==}
    cpu: [arm64]
    os: [darwin]

  '@img/sharp-libvips-darwin-x64@1.1.0':
    resolution: {integrity: sha512-Xzc2ToEmHN+hfvsl9wja0RlnXEgpKNmftriQp6XzY/RaSfwD9th+MSh0WQKzUreLKKINb3afirxW7A0fz2YWuQ==}
    cpu: [x64]
    os: [darwin]

  '@img/sharp-libvips-linux-arm64@1.1.0':
    resolution: {integrity: sha512-IVfGJa7gjChDET1dK9SekxFFdflarnUB8PwW8aGwEoF3oAsSDuNUTYS+SKDOyOJxQyDC1aPFMuRYLoDInyV9Ew==}
    cpu: [arm64]
    os: [linux]

  '@img/sharp-libvips-linux-arm@1.1.0':
    resolution: {integrity: sha512-s8BAd0lwUIvYCJyRdFqvsj+BJIpDBSxs6ivrOPm/R7piTs5UIwY5OjXrP2bqXC9/moGsyRa37eYWYCOGVXxVrA==}
    cpu: [arm]
    os: [linux]

  '@img/sharp-libvips-linux-ppc64@1.1.0':
    resolution: {integrity: sha512-tiXxFZFbhnkWE2LA8oQj7KYR+bWBkiV2nilRldT7bqoEZ4HiDOcePr9wVDAZPi/Id5fT1oY9iGnDq20cwUz8lQ==}
    cpu: [ppc64]
    os: [linux]

  '@img/sharp-libvips-linux-s390x@1.1.0':
    resolution: {integrity: sha512-xukSwvhguw7COyzvmjydRb3x/09+21HykyapcZchiCUkTThEQEOMtBj9UhkaBRLuBrgLFzQ2wbxdeCCJW/jgJA==}
    cpu: [s390x]
    os: [linux]

  '@img/sharp-libvips-linux-x64@1.1.0':
    resolution: {integrity: sha512-yRj2+reB8iMg9W5sULM3S74jVS7zqSzHG3Ol/twnAAkAhnGQnpjj6e4ayUz7V+FpKypwgs82xbRdYtchTTUB+Q==}
    cpu: [x64]
    os: [linux]

  '@img/sharp-libvips-linuxmusl-arm64@1.1.0':
    resolution: {integrity: sha512-jYZdG+whg0MDK+q2COKbYidaqW/WTz0cc1E+tMAusiDygrM4ypmSCjOJPmFTvHHJ8j/6cAGyeDWZOsK06tP33w==}
    cpu: [arm64]
    os: [linux]

  '@img/sharp-libvips-linuxmusl-x64@1.1.0':
    resolution: {integrity: sha512-wK7SBdwrAiycjXdkPnGCPLjYb9lD4l6Ze2gSdAGVZrEL05AOUJESWU2lhlC+Ffn5/G+VKuSm6zzbQSzFX/P65A==}
    cpu: [x64]
    os: [linux]

  '@img/sharp-linux-arm64@0.34.1':
    resolution: {integrity: sha512-kX2c+vbvaXC6vly1RDf/IWNXxrlxLNpBVWkdpRq5Ka7OOKj6nr66etKy2IENf6FtOgklkg9ZdGpEu9kwdlcwOQ==}
    engines: {node: ^18.17.0 || ^20.3.0 || >=21.0.0}
    cpu: [arm64]
    os: [linux]

  '@img/sharp-linux-arm@0.34.1':
    resolution: {integrity: sha512-anKiszvACti2sGy9CirTlNyk7BjjZPiML1jt2ZkTdcvpLU1YH6CXwRAZCA2UmRXnhiIftXQ7+Oh62Ji25W72jA==}
    engines: {node: ^18.17.0 || ^20.3.0 || >=21.0.0}
    cpu: [arm]
    os: [linux]

  '@img/sharp-linux-s390x@0.34.1':
    resolution: {integrity: sha512-7s0KX2tI9mZI2buRipKIw2X1ufdTeaRgwmRabt5bi9chYfhur+/C1OXg3TKg/eag1W+6CCWLVmSauV1owmRPxA==}
    engines: {node: ^18.17.0 || ^20.3.0 || >=21.0.0}
    cpu: [s390x]
    os: [linux]

  '@img/sharp-linux-x64@0.34.1':
    resolution: {integrity: sha512-wExv7SH9nmoBW3Wr2gvQopX1k8q2g5V5Iag8Zk6AVENsjwd+3adjwxtp3Dcu2QhOXr8W9NusBU6XcQUohBZ5MA==}
    engines: {node: ^18.17.0 || ^20.3.0 || >=21.0.0}
    cpu: [x64]
    os: [linux]

  '@img/sharp-linuxmusl-arm64@0.34.1':
    resolution: {integrity: sha512-DfvyxzHxw4WGdPiTF0SOHnm11Xv4aQexvqhRDAoD00MzHekAj9a/jADXeXYCDFH/DzYruwHbXU7uz+H+nWmSOQ==}
    engines: {node: ^18.17.0 || ^20.3.0 || >=21.0.0}
    cpu: [arm64]
    os: [linux]

  '@img/sharp-linuxmusl-x64@0.34.1':
    resolution: {integrity: sha512-pax/kTR407vNb9qaSIiWVnQplPcGU8LRIJpDT5o8PdAx5aAA7AS3X9PS8Isw1/WfqgQorPotjrZL3Pqh6C5EBg==}
    engines: {node: ^18.17.0 || ^20.3.0 || >=21.0.0}
    cpu: [x64]
    os: [linux]

  '@img/sharp-wasm32@0.34.1':
    resolution: {integrity: sha512-YDybQnYrLQfEpzGOQe7OKcyLUCML4YOXl428gOOzBgN6Gw0rv8dpsJ7PqTHxBnXnwXr8S1mYFSLSa727tpz0xg==}
    engines: {node: ^18.17.0 || ^20.3.0 || >=21.0.0}
    cpu: [wasm32]

  '@img/sharp-win32-ia32@0.34.1':
    resolution: {integrity: sha512-WKf/NAZITnonBf3U1LfdjoMgNO5JYRSlhovhRhMxXVdvWYveM4kM3L8m35onYIdh75cOMCo1BexgVQcCDzyoWw==}
    engines: {node: ^18.17.0 || ^20.3.0 || >=21.0.0}
    cpu: [ia32]
    os: [win32]

  '@img/sharp-win32-x64@0.34.1':
    resolution: {integrity: sha512-hw1iIAHpNE8q3uMIRCgGOeDoz9KtFNarFLQclLxr/LK1VBkj8nby18RjFvr6aP7USRYAjTZW6yisnBWMX571Tw==}
    engines: {node: ^18.17.0 || ^20.3.0 || >=21.0.0}
    cpu: [x64]
    os: [win32]

  '@jest/schemas@29.6.3':
    resolution: {integrity: sha512-mo5j5X+jIZmJQveBKeS/clAueipV7KgiX1vMgCxam1RNYiqE1w62n0/tJJnHtjW8ZHcQco5gY85jA3mi0L+nSA==}
    engines: {node: ^14.15.0 || ^16.10.0 || >=18.0.0}

  '@jridgewell/sourcemap-codec@1.5.0':
    resolution: {integrity: sha512-gv3ZRaISU3fjPAgNsriBRqGWQL6quFx04YMPW/zD8XMLsU32mhCCbfbO6KZFLjvYpCZ8zyDEgqsgf+PwPaM7GQ==}

  '@modelcontextprotocol/sdk@1.11.0':
    resolution: {integrity: sha512-k/1pb70eD638anoi0e8wUGAlbMJXyvdV4p62Ko+EZ7eBe1xMx8Uhak1R5DgfoofsK5IBBnRwsYGTaLZl+6/+RQ==}
    engines: {node: '>=18'}

  '@napi-rs/wasm-runtime@0.2.4':
    resolution: {integrity: sha512-9zESzOO5aDByvhIAsOy9TbpZ0Ur2AJbUI7UT73kcUTS2mxAMHOBaa1st/jAymNoCtvrit99kkzT1FZuXVcgfIQ==}

  '@napi-rs/wasm-runtime@0.2.7':
    resolution: {integrity: sha512-5yximcFK5FNompXfJFoWanu5l8v1hNGqNHh9du1xETp9HWk/B/PzvchX55WYOPaIeNglG8++68AAiauBAtbnzw==}

  '@next/env@15.3.1':
    resolution: {integrity: sha512-cwK27QdzrMblHSn9DZRV+DQscHXRuJv6MydlJRpFSqJWZrTYMLzKDeyueJNN9MGd8NNiUKzDQADAf+dMLXX7YQ==}

  '@next/eslint-plugin-next@15.3.1':
    resolution: {integrity: sha512-oEs4dsfM6iyER3jTzMm4kDSbrQJq8wZw5fmT6fg2V3SMo+kgG+cShzLfEV20senZzv8VF+puNLheiGPlBGsv2A==}

  '@next/swc-darwin-arm64@15.3.1':
    resolution: {integrity: sha512-hjDw4f4/nla+6wysBL07z52Gs55Gttp5Bsk5/8AncQLJoisvTBP0pRIBK/B16/KqQyH+uN4Ww8KkcAqJODYH3w==}
    engines: {node: '>= 10'}
    cpu: [arm64]
    os: [darwin]

  '@next/swc-darwin-x64@15.3.1':
    resolution: {integrity: sha512-q+aw+cJ2ooVYdCEqZVk+T4Ni10jF6Fo5DfpEV51OupMaV5XL6pf3GCzrk6kSSZBsMKZtVC1Zm/xaNBFpA6bJ2g==}
    engines: {node: '>= 10'}
    cpu: [x64]
    os: [darwin]

  '@next/swc-linux-arm64-gnu@15.3.1':
    resolution: {integrity: sha512-wBQ+jGUI3N0QZyWmmvRHjXjTWFy8o+zPFLSOyAyGFI94oJi+kK/LIZFJXeykvgXUk1NLDAEFDZw/NVINhdk9FQ==}
    engines: {node: '>= 10'}
    cpu: [arm64]
    os: [linux]

  '@next/swc-linux-arm64-musl@15.3.1':
    resolution: {integrity: sha512-IIxXEXRti/AulO9lWRHiCpUUR8AR/ZYLPALgiIg/9ENzMzLn3l0NSxVdva7R/VDcuSEBo0eGVCe3evSIHNz0Hg==}
    engines: {node: '>= 10'}
    cpu: [arm64]
    os: [linux]

  '@next/swc-linux-x64-gnu@15.3.1':
    resolution: {integrity: sha512-bfI4AMhySJbyXQIKH5rmLJ5/BP7bPwuxauTvVEiJ/ADoddaA9fgyNNCcsbu9SlqfHDoZmfI6g2EjzLwbsVTr5A==}
    engines: {node: '>= 10'}
    cpu: [x64]
    os: [linux]

  '@next/swc-linux-x64-musl@15.3.1':
    resolution: {integrity: sha512-FeAbR7FYMWR+Z+M5iSGytVryKHiAsc0x3Nc3J+FD5NVbD5Mqz7fTSy8CYliXinn7T26nDMbpExRUI/4ekTvoiA==}
    engines: {node: '>= 10'}
    cpu: [x64]
    os: [linux]

  '@next/swc-win32-arm64-msvc@15.3.1':
    resolution: {integrity: sha512-yP7FueWjphQEPpJQ2oKmshk/ppOt+0/bB8JC8svPUZNy0Pi3KbPx2Llkzv1p8CoQa+D2wknINlJpHf3vtChVBw==}
    engines: {node: '>= 10'}
    cpu: [arm64]
    os: [win32]

  '@next/swc-win32-x64-msvc@15.3.1':
    resolution: {integrity: sha512-3PMvF2zRJAifcRNni9uMk/gulWfWS+qVI/pagd+4yLF5bcXPZPPH2xlYRYOsUjmCJOXSTAC2PjRzbhsRzR2fDQ==}
    engines: {node: '>= 10'}
    cpu: [x64]
    os: [win32]

  '@nodelib/fs.scandir@2.1.5':
    resolution: {integrity: sha512-vq24Bq3ym5HEQm2NKCr3yXDwjc7vTsEThRDnkp2DK9p1uqLR+DHurm/NOTo0KG7HYHU7eppKZj3MyqYuMBf62g==}
    engines: {node: '>= 8'}

  '@nodelib/fs.stat@2.0.5':
    resolution: {integrity: sha512-RkhPPp2zrqDAQA/2jNhnztcPAlv64XdhIp7a7454A5ovI7Bukxgt7MX7udwAu3zg1DcpPU0rz3VV1SeaqvY4+A==}
    engines: {node: '>= 8'}

  '@nodelib/fs.walk@1.2.8':
    resolution: {integrity: sha512-oGB+UxlgWcgQkgwo8GcEGwemoTFt3FIO9ababBmaGwXIoBKZ+GTy0pP185beGg7Llih/NSHSV2XAs1lnznocSg==}
    engines: {node: '>= 8'}

  '@nolyfill/is-core-module@1.0.39':
    resolution: {integrity: sha512-nn5ozdjYQpUCZlWGuxcJY/KpxkWQs4DcbMCmKojjyrYDEAGy4Ce19NN4v5MduafTwJlbKc99UA8YhSVqq9yPZA==}
    engines: {node: '>=12.4.0'}

  '@nx/devkit@20.8.1':
    resolution: {integrity: sha512-N3nwIg/7RIZeB76iuVo29q+l9WyTtvuBSgDFM2msiIK6Q928ilzoeNPZ/p7w/TE3Gqs5XVhq9ExMvDAOTxdmXA==}
    peerDependencies:
      nx: '>= 19 <= 21'

  '@nx/nx-darwin-arm64@20.8.1':
    resolution: {integrity: sha512-Gat4Io66cV70Oa1CjrMJPsEx5ICpAGayv9hejOtBUEDb6XjR12L2e4wV+4EHliF0UbEcuZAr8/lTROEPk0RGWQ==}
    engines: {node: '>= 10'}
    cpu: [arm64]
    os: [darwin]

  '@nx/nx-darwin-x64@20.8.1':
    resolution: {integrity: sha512-TB9mZk7neGFKgBr2wSBgY6c4kFF9vvChNSp3TrEeXR3FppFcYG5eK4AaKfzWCpYb0wMtseAm7NMX1Lu74utClQ==}
    engines: {node: '>= 10'}
    cpu: [x64]
    os: [darwin]

  '@nx/nx-freebsd-x64@20.8.1':
    resolution: {integrity: sha512-7UQu0/Afna5Af2GagEQ6rbKfUh75NfUn+g66wsoQoUGBvDW0U7B8P3Ph5Bk4Urub0BSfMVcNg2X7CgfypLFN/g==}
    engines: {node: '>= 10'}
    cpu: [x64]
    os: [freebsd]

  '@nx/nx-linux-arm-gnueabihf@20.8.1':
    resolution: {integrity: sha512-Tjh8JkTP+x1jSrzx+ofx1pKpkhIbXd7bi0bPdpYt6NI1lZz2HB/dv8vtdzP80jXEDztHf0AeGnEJVgJKsgI6yg==}
    engines: {node: '>= 10'}
    cpu: [arm]
    os: [linux]

  '@nx/nx-linux-arm64-gnu@20.8.1':
    resolution: {integrity: sha512-2+qPIwav2vrytH6pe7fukBe8+yN5JGbEDCnDO8wKQsHeeZMLAQJiZ7EJH/+vynRkI7oWf87mihIKNQME19+w6A==}
    engines: {node: '>= 10'}
    cpu: [arm64]
    os: [linux]

  '@nx/nx-linux-arm64-musl@20.8.1':
    resolution: {integrity: sha512-DsKc+DiMsuHqpBWchUUUg6zv4OaexRqpFXys6auZlrpFpn80kSqLQ3S4zZ5AUu+26wxZqEVJs+uxHGwFbhEssQ==}
    engines: {node: '>= 10'}
    cpu: [arm64]
    os: [linux]

  '@nx/nx-linux-x64-gnu@20.8.1':
    resolution: {integrity: sha512-Kzru44beVKAmSG84ShuMIIfyu2Uu5r8gsHdtiQPBIOGkZa0Z/e6YtUxcN3w1UZ7yvvzoQ4pQLvqU6UZRSWZtEg==}
    engines: {node: '>= 10'}
    cpu: [x64]
    os: [linux]

  '@nx/nx-linux-x64-musl@20.8.1':
    resolution: {integrity: sha512-cSVVb7DVMhrxCaj/n55okBZS6lZoP5a5vynOBGIV4z3/OJLev+xI9A+3imn/aXnBl8iS69HogYyrW0YTXv4Xaw==}
    engines: {node: '>= 10'}
    cpu: [x64]
    os: [linux]

  '@nx/nx-win32-arm64-msvc@20.8.1':
    resolution: {integrity: sha512-gte5HcvI24CN6b9I6IYTXh/A0CtRfnlAFaJomPpfT8Wcq637aOZzS0arAEZVoU8QZty1350hj6sfu+wSIjoP7A==}
    engines: {node: '>= 10'}
    cpu: [arm64]
    os: [win32]

  '@nx/nx-win32-x64-msvc@20.8.1':
    resolution: {integrity: sha512-6c2fVEPdPwJdnRbckBatRDF/g6JAp6p3Mfl90DpuaEF2DZC5pmCXKOsXE0aSIZ+gODom2JIchM++2KmDZPJUoA==}
    engines: {node: '>= 10'}
    cpu: [x64]
    os: [win32]

  '@nx/workspace@20.8.1':
    resolution: {integrity: sha512-Y6HlERFJbLHn1J9JHMsPDSRK5iBSH4hbw9TkqwkINeHBDX8bIilnO3tK6VVMIPTzTHJldxI+zQ1IrzVisZpJsA==}

  '@openrouter/ai-sdk-provider@0.6.0':
    resolution: {integrity: sha512-G4bTOeJ53Grgf2KHdPJa23gfC1O2mxOv0siOCQp1jblQvBVMAqGImeZrs+3PYtVcgDaKi1KkxV9H1z2Fcbz2DA==}
    engines: {node: '>=18'}
    peerDependencies:
      ai: ^4.3.16
      zod: ^3.25.34

  '@opentelemetry/api@1.9.0':
    resolution: {integrity: sha512-3giAOQvZiH5F9bMlMiv8+GSPMeqg0dbaeo58/0SlA9sxSqZhnUtxzX9/2FzyhS9sWQf5S0GJE0AKBrFqjpeYcg==}
    engines: {node: '>=8.0.0'}

  '@oxc-resolver/binding-darwin-arm64@5.0.0':
    resolution: {integrity: sha512-zwHAf+owoxSWTDD4dFuwW+FkpaDzbaL30H5Ltocb+RmLyg4WKuteusRLKh5Y8b/cyu7UzhxM0haIqQjyqA1iuA==}
    cpu: [arm64]
    os: [darwin]

  '@oxc-resolver/binding-darwin-x64@5.0.0':
    resolution: {integrity: sha512-1lS3aBNVjVQKBvZdHm13+8tSjvu2Tl1Cv4FnUyMYxqx6+rsom2YaOylS5LhDUwfZu0zAgpLMwK6kGpF/UPncNg==}
    cpu: [x64]
    os: [darwin]

  '@oxc-resolver/binding-freebsd-x64@5.0.0':
    resolution: {integrity: sha512-q9sRd68wC1/AJ0eu6ClhxlklVfe8gH4wrUkSyEbIYTZ8zY5yjsLY3fpqqsaCvWJUx65nW+XtnAxCGCi5AXr1Mw==}
    cpu: [x64]
    os: [freebsd]

  '@oxc-resolver/binding-linux-arm-gnueabihf@5.0.0':
    resolution: {integrity: sha512-catYavWsvqViYnCveQjhrK6yVYDEPFvIOgGLxnz5r2dcgrjpmquzREoyss0L2QG/J5HTTbwqwZ1kk+g56hE/1A==}
    cpu: [arm]
    os: [linux]

  '@oxc-resolver/binding-linux-arm64-gnu@5.0.0':
    resolution: {integrity: sha512-l/0pWoQM5kVmJLg4frQ1mKZOXgi0ex/hzvFt8E4WK2ifXr5JgKFUokxsb/oat7f5YzdJJh5r9p+qS/t3dA26Aw==}
    cpu: [arm64]
    os: [linux]

  '@oxc-resolver/binding-linux-arm64-musl@5.0.0':
    resolution: {integrity: sha512-bx0oz/oaAW4FGYqpIIxJCnmgb906YfMhTEWCJvYkxjpEI8VKLJEL3PQevYiqDq36SA0yRLJ/sQK2fqry8AFBfA==}
    cpu: [arm64]
    os: [linux]

  '@oxc-resolver/binding-linux-x64-gnu@5.0.0':
    resolution: {integrity: sha512-4PH++qbSIhlRsFYdN1P9neDov4OGhTGo5nbQ1D7AL6gWFLo3gdZTc00FM2y8JjeTcPWEXkViZuwpuc0w5i6qHg==}
    cpu: [x64]
    os: [linux]

  '@oxc-resolver/binding-linux-x64-musl@5.0.0':
    resolution: {integrity: sha512-mLfQFpX3/5y9oWi0b+9FbWDkL2hM0Y29653beCHiHxAdGyVgb2DsJbK74WkMTwtSz9by8vyBh8jGPZcg1yLZbQ==}
    cpu: [x64]
    os: [linux]

  '@oxc-resolver/binding-wasm32-wasi@5.0.0':
    resolution: {integrity: sha512-uEhsAZSo65qsRi6+IfBTEUUFbjg7T2yruJeLYpFfEATpm3ory5Mgo5vx3L0c2/Cz1OUZXBgp3A8x6VMUB2jT2A==}
    engines: {node: '>=14.0.0'}
    cpu: [wasm32]

  '@oxc-resolver/binding-win32-arm64-msvc@5.0.0':
    resolution: {integrity: sha512-8DbSso9Jp1ns8AYuZFXdRfAcdJrzZwkFm/RjPuvAPTENsm685dosBF8G6gTHQlHvULnk6o3sa9ygZaTGC/UoEw==}
    cpu: [arm64]
    os: [win32]

  '@oxc-resolver/binding-win32-x64-msvc@5.0.0':
    resolution: {integrity: sha512-ylppfPEg63NuRXOPNsXFlgyl37JrtRn0QMO26X3K3Ytp5HtLrMreQMGVtgr30e1l2YmAWqhvmKlCryOqzGPD/g==}
    cpu: [x64]
    os: [win32]

  '@radix-ui/number@1.1.1':
    resolution: {integrity: sha512-MkKCwxlXTgz6CFoJx3pCwn07GKp36+aZyu/u2Ln2VrA5DcdyCZkASEDBTd8x5whTQQL5CiYf4prXKLcgQdv29g==}

  '@radix-ui/primitive@1.1.2':
    resolution: {integrity: sha512-XnbHrrprsNqZKQhStrSwgRUQzoCI1glLzdw79xiZPoofhGICeZRSQ3dIxAKH1gb3OHfNf4d6f+vAv3kil2eggA==}

  '@radix-ui/react-alert-dialog@1.1.11':
    resolution: {integrity: sha512-4KfkwrFnAw3Y5Jeoq6G+JYSKW0JfIS3uDdFC/79Jw9AsMayZMizSSMxk1gkrolYXsa/WzbbDfOA7/D8N5D+l1g==}
    peerDependencies:
      '@types/react': '*'
      '@types/react-dom': '*'
      react: ^16.8 || ^17.0 || ^18.0 || ^19.0 || ^19.0.0-rc
      react-dom: ^16.8 || ^17.0 || ^18.0 || ^19.0 || ^19.0.0-rc
    peerDependenciesMeta:
      '@types/react':
        optional: true
      '@types/react-dom':
        optional: true

  '@radix-ui/react-arrow@1.1.4':
    resolution: {integrity: sha512-qz+fxrqgNxG0dYew5l7qR3c7wdgRu1XVUHGnGYX7rg5HM4p9SWaRmJwfgR3J0SgyUKayLmzQIun+N6rWRgiRKw==}
    peerDependencies:
      '@types/react': '*'
      '@types/react-dom': '*'
      react: ^16.8 || ^17.0 || ^18.0 || ^19.0 || ^19.0.0-rc
      react-dom: ^16.8 || ^17.0 || ^18.0 || ^19.0 || ^19.0.0-rc
    peerDependenciesMeta:
      '@types/react':
        optional: true
      '@types/react-dom':
        optional: true

  '@radix-ui/react-arrow@1.1.6':
    resolution: {integrity: sha512-2JMfHJf/eVnwq+2dewT3C0acmCWD3XiVA1Da+jTDqo342UlU13WvXtqHhG+yJw5JeQmu4ue2eMy6gcEArLBlcw==}
    peerDependencies:
      '@types/react': '*'
      '@types/react-dom': '*'
      react: ^16.8 || ^17.0 || ^18.0 || ^19.0 || ^19.0.0-rc
      react-dom: ^16.8 || ^17.0 || ^18.0 || ^19.0 || ^19.0.0-rc
    peerDependenciesMeta:
      '@types/react':
        optional: true
      '@types/react-dom':
        optional: true

  '@radix-ui/react-arrow@1.1.7':
    resolution: {integrity: sha512-F+M1tLhO+mlQaOWspE8Wstg+z6PwxwRd8oQ8IXceWz92kfAmalTRf0EjrouQeo7QssEPfCn05B4Ihs1K9WQ/7w==}
    peerDependencies:
      '@types/react': '*'
      '@types/react-dom': '*'
      react: ^16.8 || ^17.0 || ^18.0 || ^19.0 || ^19.0.0-rc
      react-dom: ^16.8 || ^17.0 || ^18.0 || ^19.0 || ^19.0.0-rc
    peerDependenciesMeta:
      '@types/react':
        optional: true
      '@types/react-dom':
        optional: true

  '@radix-ui/react-collection@1.1.4':
    resolution: {integrity: sha512-cv4vSf7HttqXilDnAnvINd53OTl1/bjUYVZrkFnA7nwmY9Ob2POUy0WY0sfqBAe1s5FyKsyceQlqiEGPYNTadg==}
    peerDependencies:
      '@types/react': '*'
      '@types/react-dom': '*'
      react: ^16.8 || ^17.0 || ^18.0 || ^19.0 || ^19.0.0-rc
      react-dom: ^16.8 || ^17.0 || ^18.0 || ^19.0 || ^19.0.0-rc
    peerDependenciesMeta:
      '@types/react':
        optional: true
      '@types/react-dom':
        optional: true

  '@radix-ui/react-collection@1.1.6':
    resolution: {integrity: sha512-PbhRFK4lIEw9ADonj48tiYWzkllz81TM7KVYyyMMw2cwHO7D5h4XKEblL8NlaRisTK3QTe6tBEhDccFUryxHBQ==}
    peerDependencies:
      '@types/react': '*'
      '@types/react-dom': '*'
      react: ^16.8 || ^17.0 || ^18.0 || ^19.0 || ^19.0.0-rc
      react-dom: ^16.8 || ^17.0 || ^18.0 || ^19.0 || ^19.0.0-rc
    peerDependenciesMeta:
      '@types/react':
        optional: true
      '@types/react-dom':
        optional: true

  '@radix-ui/react-collection@1.1.7':
    resolution: {integrity: sha512-Fh9rGN0MoI4ZFUNyfFVNU4y9LUz93u9/0K+yLgA2bwRojxM8JU1DyvvMBabnZPBgMWREAJvU2jjVzq+LrFUglw==}
    peerDependencies:
      '@types/react': '*'
      '@types/react-dom': '*'
      react: ^16.8 || ^17.0 || ^18.0 || ^19.0 || ^19.0.0-rc
      react-dom: ^16.8 || ^17.0 || ^18.0 || ^19.0 || ^19.0.0-rc
    peerDependenciesMeta:
      '@types/react':
        optional: true
      '@types/react-dom':
        optional: true

  '@radix-ui/react-compose-refs@1.1.2':
    resolution: {integrity: sha512-z4eqJvfiNnFMHIIvXP3CY57y2WJs5g2v3X0zm9mEJkrkNv4rDxu+sg9Jh8EkXyeqBkB7SOcboo9dMVqhyrACIg==}
    peerDependencies:
      '@types/react': '*'
      react: ^16.8 || ^17.0 || ^18.0 || ^19.0 || ^19.0.0-rc
    peerDependenciesMeta:
      '@types/react':
        optional: true

  '@radix-ui/react-context@1.1.2':
    resolution: {integrity: sha512-jCi/QKUM2r1Ju5a3J64TH2A5SpKAgh0LpknyqdQ4m6DCV0xJ2HG1xARRwNGPQfi1SLdLWZ1OJz6F4OMBBNiGJA==}
    peerDependencies:
      '@types/react': '*'
      react: ^16.8 || ^17.0 || ^18.0 || ^19.0 || ^19.0.0-rc
    peerDependenciesMeta:
      '@types/react':
        optional: true

  '@radix-ui/react-dialog@1.1.11':
    resolution: {integrity: sha512-yI7S1ipkP5/+99qhSI6nthfo/tR6bL6Zgxi/+1UO6qPa6UeM6nlafWcQ65vB4rU2XjgjMfMhI3k9Y5MztA62VQ==}
    peerDependencies:
      '@types/react': '*'
      '@types/react-dom': '*'
      react: ^16.8 || ^17.0 || ^18.0 || ^19.0 || ^19.0.0-rc
      react-dom: ^16.8 || ^17.0 || ^18.0 || ^19.0 || ^19.0.0-rc
    peerDependenciesMeta:
      '@types/react':
        optional: true
      '@types/react-dom':
        optional: true

  '@radix-ui/react-dialog@1.1.13':
    resolution: {integrity: sha512-ARFmqUyhIVS3+riWzwGTe7JLjqwqgnODBUZdqpWar/z1WFs9z76fuOs/2BOWCR+YboRn4/WN9aoaGVwqNRr8VA==}
    peerDependencies:
      '@types/react': '*'
      '@types/react-dom': '*'
      react: ^16.8 || ^17.0 || ^18.0 || ^19.0 || ^19.0.0-rc
      react-dom: ^16.8 || ^17.0 || ^18.0 || ^19.0 || ^19.0.0-rc
    peerDependenciesMeta:
      '@types/react':
        optional: true
      '@types/react-dom':
        optional: true

  '@radix-ui/react-direction@1.1.1':
    resolution: {integrity: sha512-1UEWRX6jnOA2y4H5WczZ44gOOjTEmlqv1uNW4GAJEO5+bauCBhv8snY65Iw5/VOS/ghKN9gr2KjnLKxrsvoMVw==}
    peerDependencies:
      '@types/react': '*'
      react: ^16.8 || ^17.0 || ^18.0 || ^19.0 || ^19.0.0-rc
    peerDependenciesMeta:
      '@types/react':
        optional: true

  '@radix-ui/react-dismissable-layer@1.1.10':
    resolution: {integrity: sha512-IM1zzRV4W3HtVgftdQiiOmA0AdJlCtMLe00FXaHwgt3rAnNsIyDqshvkIW3hj/iu5hu8ERP7KIYki6NkqDxAwQ==}
    peerDependencies:
      '@types/react': '*'
      '@types/react-dom': '*'
      react: ^16.8 || ^17.0 || ^18.0 || ^19.0 || ^19.0.0-rc
      react-dom: ^16.8 || ^17.0 || ^18.0 || ^19.0 || ^19.0.0-rc
    peerDependenciesMeta:
      '@types/react':
        optional: true
      '@types/react-dom':
        optional: true

  '@radix-ui/react-dropdown-menu@2.1.12':
    resolution: {integrity: sha512-VJoMs+BWWE7YhzEQyVwvF9n22Eiyr83HotCVrMQzla/OwRovXCgah7AcaEr4hMNj4gJxSdtIbcHGvmJXOoJVHA==}
    peerDependencies:
      '@types/react': '*'
      '@types/react-dom': '*'
      react: ^16.8 || ^17.0 || ^18.0 || ^19.0 || ^19.0.0-rc
      react-dom: ^16.8 || ^17.0 || ^18.0 || ^19.0 || ^19.0.0-rc
    peerDependenciesMeta:
      '@types/react':
        optional: true
      '@types/react-dom':
        optional: true

  '@radix-ui/react-focus-guards@1.1.2':
    resolution: {integrity: sha512-fyjAACV62oPV925xFCrH8DR5xWhg9KYtJT4s3u54jxp+L/hbpTY2kIeEFFbFe+a/HCE94zGQMZLIpVTPVZDhaA==}
    peerDependencies:
      '@types/react': '*'
      react: ^16.8 || ^17.0 || ^18.0 || ^19.0 || ^19.0.0-rc
    peerDependenciesMeta:
      '@types/react':
        optional: true

  '@radix-ui/react-focus-scope@1.1.4':
    resolution: {integrity: sha512-r2annK27lIW5w9Ho5NyQgqs0MmgZSTIKXWpVCJaLC1q2kZrZkcqnmHkCHMEmv8XLvsLlurKMPT+kbKkRkm/xVA==}
    peerDependencies:
      '@types/react': '*'
      '@types/react-dom': '*'
      react: ^16.8 || ^17.0 || ^18.0 || ^19.0 || ^19.0.0-rc
      react-dom: ^16.8 || ^17.0 || ^18.0 || ^19.0 || ^19.0.0-rc
    peerDependenciesMeta:
      '@types/react':
        optional: true
      '@types/react-dom':
        optional: true

  '@radix-ui/react-focus-scope@1.1.6':
    resolution: {integrity: sha512-r9zpYNUQY+2jWHWZGyddQLL9YHkM/XvSFHVcWs7bdVuxMAnCwTAuy6Pf47Z4nw7dYcUou1vg/VgjjrrH03VeBw==}
    peerDependencies:
      '@types/react': '*'
      '@types/react-dom': '*'
      react: ^16.8 || ^17.0 || ^18.0 || ^19.0 || ^19.0.0-rc
      react-dom: ^16.8 || ^17.0 || ^18.0 || ^19.0 || ^19.0.0-rc
    peerDependenciesMeta:
      '@types/react':
        optional: true
      '@types/react-dom':
        optional: true

  '@radix-ui/react-focus-scope@1.1.7':
    resolution: {integrity: sha512-t2ODlkXBQyn7jkl6TNaw/MtVEVvIGelJDCG41Okq/KwUsJBwQ4XVZsHAVUkK4mBv3ewiAS3PGuUWuY2BoK4ZUw==}
    peerDependencies:
      '@types/react': '*'
      '@types/react-dom': '*'
      react: ^16.8 || ^17.0 || ^18.0 || ^19.0 || ^19.0.0-rc
      react-dom: ^16.8 || ^17.0 || ^18.0 || ^19.0 || ^19.0.0-rc
    peerDependenciesMeta:
      '@types/react':
        optional: true
      '@types/react-dom':
        optional: true

  '@radix-ui/react-icons@1.3.2':
    resolution: {integrity: sha512-fyQIhGDhzfc9pK2kH6Pl9c4BDJGfMkPqkyIgYDthyNYoNg3wVhoJMMh19WS4Up/1KMPFVpNsT2q3WmXn2N1m6g==}
    peerDependencies:
      react: ^16.x || ^17.x || ^18.x || ^19.0.0 || ^19.0.0-rc

  '@radix-ui/react-id@1.1.1':
    resolution: {integrity: sha512-kGkGegYIdQsOb4XjsfM97rXsiHaBwco+hFI66oO4s9LU+PLAC5oJ7khdOVFxkhsmlbpUqDAvXw11CluXP+jkHg==}
    peerDependencies:
      '@types/react': '*'
      react: ^16.8 || ^17.0 || ^18.0 || ^19.0 || ^19.0.0-rc
    peerDependenciesMeta:
      '@types/react':
        optional: true

  '@radix-ui/react-label@2.1.4':
    resolution: {integrity: sha512-wy3dqizZnZVV4ja0FNnUhIWNwWdoldXrneEyUcVtLYDAt8ovGS4ridtMAOGgXBBIfggL4BOveVWsjXDORdGEQg==}
    peerDependencies:
      '@types/react': '*'
      '@types/react-dom': '*'
      react: ^16.8 || ^17.0 || ^18.0 || ^19.0 || ^19.0.0-rc
      react-dom: ^16.8 || ^17.0 || ^18.0 || ^19.0 || ^19.0.0-rc
    peerDependenciesMeta:
      '@types/react':
        optional: true
      '@types/react-dom':
        optional: true

  '@radix-ui/react-menu@2.1.12':
    resolution: {integrity: sha512-+qYq6LfbiGo97Zz9fioX83HCiIYYFNs8zAsVCMQrIakoNYylIzWuoD/anAD3UzvvR6cnswmfRFJFq/zYYq/k7Q==}
    peerDependencies:
      '@types/react': '*'
      '@types/react-dom': '*'
      react: ^16.8 || ^17.0 || ^18.0 || ^19.0 || ^19.0.0-rc
      react-dom: ^16.8 || ^17.0 || ^18.0 || ^19.0 || ^19.0.0-rc
    peerDependenciesMeta:
      '@types/react':
        optional: true
      '@types/react-dom':
        optional: true

  '@radix-ui/react-popover@1.1.14':
    resolution: {integrity: sha512-ODz16+1iIbGUfFEfKx2HTPKizg2MN39uIOV8MXeHnmdd3i/N9Wt7vU46wbHsqA0xoaQyXVcs0KIlBdOA2Y95bw==}
    peerDependencies:
      '@types/react': '*'
      '@types/react-dom': '*'
      react: ^16.8 || ^17.0 || ^18.0 || ^19.0 || ^19.0.0-rc
      react-dom: ^16.8 || ^17.0 || ^18.0 || ^19.0 || ^19.0.0-rc
    peerDependenciesMeta:
      '@types/react':
        optional: true
      '@types/react-dom':
        optional: true

  '@radix-ui/react-popper@1.2.4':
    resolution: {integrity: sha512-3p2Rgm/a1cK0r/UVkx5F/K9v/EplfjAeIFCGOPYPO4lZ0jtg4iSQXt/YGTSLWaf4x7NG6Z4+uKFcylcTZjeqDA==}
    peerDependencies:
      '@types/react': '*'
      '@types/react-dom': '*'
      react: ^16.8 || ^17.0 || ^18.0 || ^19.0 || ^19.0.0-rc
      react-dom: ^16.8 || ^17.0 || ^18.0 || ^19.0 || ^19.0.0-rc
    peerDependenciesMeta:
      '@types/react':
        optional: true
      '@types/react-dom':
        optional: true

  '@radix-ui/react-popper@1.2.6':
    resolution: {integrity: sha512-7iqXaOWIjDBfIG7aq8CUEeCSsQMLFdn7VEE8TaFz704DtEzpPHR7w/uuzRflvKgltqSAImgcmxQ7fFX3X7wasg==}
    peerDependencies:
      '@types/react': '*'
      '@types/react-dom': '*'
      react: ^16.8 || ^17.0 || ^18.0 || ^19.0 || ^19.0.0-rc
      react-dom: ^16.8 || ^17.0 || ^18.0 || ^19.0 || ^19.0.0-rc
    peerDependenciesMeta:
      '@types/react':
        optional: true
      '@types/react-dom':
        optional: true

  '@radix-ui/react-popper@1.2.7':
    resolution: {integrity: sha512-IUFAccz1JyKcf/RjB552PlWwxjeCJB8/4KxT7EhBHOJM+mN7LdW+B3kacJXILm32xawcMMjb2i0cIZpo+f9kiQ==}
    peerDependencies:
      '@types/react': '*'
      '@types/react-dom': '*'
      react: ^16.8 || ^17.0 || ^18.0 || ^19.0 || ^19.0.0-rc
      react-dom: ^16.8 || ^17.0 || ^18.0 || ^19.0 || ^19.0.0-rc
    peerDependenciesMeta:
      '@types/react':
        optional: true
      '@types/react-dom':
        optional: true

  '@radix-ui/react-portal@1.1.6':
    resolution: {integrity: sha512-XmsIl2z1n/TsYFLIdYam2rmFwf9OC/Sh2avkbmVMDuBZIe7hSpM0cYnWPAo7nHOVx8zTuwDZGByfcqLdnzp3Vw==}
    peerDependencies:
      '@types/react': '*'
      '@types/react-dom': '*'
      react: ^16.8 || ^17.0 || ^18.0 || ^19.0 || ^19.0.0-rc
      react-dom: ^16.8 || ^17.0 || ^18.0 || ^19.0 || ^19.0.0-rc
    peerDependenciesMeta:
      '@types/react':
        optional: true
      '@types/react-dom':
        optional: true

  '@radix-ui/react-portal@1.1.8':
    resolution: {integrity: sha512-hQsTUIn7p7fxCPvao/q6wpbxmCwgLrlz+nOrJgC+RwfZqWY/WN+UMqkXzrtKbPrF82P43eCTl3ekeKuyAQbFeg==}
    peerDependencies:
      '@types/react': '*'
      '@types/react-dom': '*'
      react: ^16.8 || ^17.0 || ^18.0 || ^19.0 || ^19.0.0-rc
      react-dom: ^16.8 || ^17.0 || ^18.0 || ^19.0 || ^19.0.0-rc
    peerDependenciesMeta:
      '@types/react':
        optional: true
      '@types/react-dom':
        optional: true

  '@radix-ui/react-portal@1.1.9':
    resolution: {integrity: sha512-bpIxvq03if6UNwXZ+HTK71JLh4APvnXntDc6XOX8UVq4XQOVl7lwok0AvIl+b8zgCw3fSaVTZMpAPPagXbKmHQ==}
    peerDependencies:
      '@types/react': '*'
      '@types/react-dom': '*'
      react: ^16.8 || ^17.0 || ^18.0 || ^19.0 || ^19.0.0-rc
      react-dom: ^16.8 || ^17.0 || ^18.0 || ^19.0 || ^19.0.0-rc
    peerDependenciesMeta:
      '@types/react':
        optional: true
      '@types/react-dom':
        optional: true

  '@radix-ui/react-presence@1.1.4':
    resolution: {integrity: sha512-ueDqRbdc4/bkaQT3GIpLQssRlFgWaL/U2z/S31qRwwLWoxHLgry3SIfCwhxeQNbirEUXFa+lq3RL3oBYXtcmIA==}
    peerDependencies:
      '@types/react': '*'
      '@types/react-dom': '*'
      react: ^16.8 || ^17.0 || ^18.0 || ^19.0 || ^19.0.0-rc
      react-dom: ^16.8 || ^17.0 || ^18.0 || ^19.0 || ^19.0.0-rc
    peerDependenciesMeta:
      '@types/react':
        optional: true
      '@types/react-dom':
        optional: true

  '@radix-ui/react-primitive@2.1.0':
    resolution: {integrity: sha512-/J/FhLdK0zVcILOwt5g+dH4KnkonCtkVJsa2G6JmvbbtZfBEI1gMsO3QMjseL4F/SwfAMt1Vc/0XKYKq+xJ1sw==}
    peerDependencies:
      '@types/react': '*'
      '@types/react-dom': '*'
      react: ^16.8 || ^17.0 || ^18.0 || ^19.0 || ^19.0.0-rc
      react-dom: ^16.8 || ^17.0 || ^18.0 || ^19.0 || ^19.0.0-rc
    peerDependenciesMeta:
      '@types/react':
        optional: true
      '@types/react-dom':
        optional: true

  '@radix-ui/react-primitive@2.1.2':
    resolution: {integrity: sha512-uHa+l/lKfxuDD2zjN/0peM/RhhSmRjr5YWdk/37EnSv1nJ88uvG85DPexSm8HdFQROd2VdERJ6ynXbkCFi+APw==}
    peerDependencies:
      '@types/react': '*'
      '@types/react-dom': '*'
      react: ^16.8 || ^17.0 || ^18.0 || ^19.0 || ^19.0.0-rc
      react-dom: ^16.8 || ^17.0 || ^18.0 || ^19.0 || ^19.0.0-rc
    peerDependenciesMeta:
      '@types/react':
        optional: true
      '@types/react-dom':
        optional: true

  '@radix-ui/react-primitive@2.1.3':
    resolution: {integrity: sha512-m9gTwRkhy2lvCPe6QJp4d3G1TYEUHn/FzJUtq9MjH46an1wJU+GdoGC5VLof8RX8Ft/DlpshApkhswDLZzHIcQ==}
    peerDependencies:
      '@types/react': '*'
      '@types/react-dom': '*'
      react: ^16.8 || ^17.0 || ^18.0 || ^19.0 || ^19.0.0-rc
      react-dom: ^16.8 || ^17.0 || ^18.0 || ^19.0 || ^19.0.0-rc
    peerDependenciesMeta:
      '@types/react':
        optional: true
      '@types/react-dom':
        optional: true

  '@radix-ui/react-radio-group@1.3.6':
    resolution: {integrity: sha512-1tfTAqnYZNVwSpFhCT273nzK8qGBReeYnNTPspCggqk1fvIrfVxJekIuBFidNivzpdiMqDwVGnQvHqXrRPM4Og==}
    peerDependencies:
      '@types/react': '*'
      '@types/react-dom': '*'
      react: ^16.8 || ^17.0 || ^18.0 || ^19.0 || ^19.0.0-rc
      react-dom: ^16.8 || ^17.0 || ^18.0 || ^19.0 || ^19.0.0-rc
    peerDependenciesMeta:
      '@types/react':
        optional: true
      '@types/react-dom':
        optional: true

  '@radix-ui/react-roving-focus@1.1.10':
    resolution: {integrity: sha512-dT9aOXUen9JSsxnMPv/0VqySQf5eDQ6LCk5Sw28kamz8wSOW2bJdlX2Bg5VUIIcV+6XlHpWTIuTPCf/UNIyq8Q==}
    peerDependencies:
      '@types/react': '*'
      '@types/react-dom': '*'
      react: ^16.8 || ^17.0 || ^18.0 || ^19.0 || ^19.0.0-rc
      react-dom: ^16.8 || ^17.0 || ^18.0 || ^19.0 || ^19.0.0-rc
    peerDependenciesMeta:
      '@types/react':
        optional: true
      '@types/react-dom':
        optional: true

  '@radix-ui/react-roving-focus@1.1.7':
    resolution: {integrity: sha512-C6oAg451/fQT3EGbWHbCQjYTtbyjNO1uzQgMzwyivcHT3GKNEmu1q3UuREhN+HzHAVtv3ivMVK08QlC+PkYw9Q==}
    peerDependencies:
      '@types/react': '*'
      '@types/react-dom': '*'
      react: ^16.8 || ^17.0 || ^18.0 || ^19.0 || ^19.0.0-rc
      react-dom: ^16.8 || ^17.0 || ^18.0 || ^19.0 || ^19.0.0-rc
    peerDependenciesMeta:
      '@types/react':
        optional: true
      '@types/react-dom':
        optional: true

  '@radix-ui/react-roving-focus@1.1.9':
    resolution: {integrity: sha512-ZzrIFnMYHHCNqSNCsuN6l7wlewBEq0O0BCSBkabJMFXVO51LRUTq71gLP1UxFvmrXElqmPjA5VX7IqC9VpazAQ==}
    peerDependencies:
      '@types/react': '*'
      '@types/react-dom': '*'
      react: ^16.8 || ^17.0 || ^18.0 || ^19.0 || ^19.0.0-rc
      react-dom: ^16.8 || ^17.0 || ^18.0 || ^19.0 || ^19.0.0-rc
    peerDependenciesMeta:
      '@types/react':
        optional: true
      '@types/react-dom':
        optional: true

  '@radix-ui/react-scroll-area@1.2.9':
    resolution: {integrity: sha512-YSjEfBXnhUELsO2VzjdtYYD4CfQjvao+lhhrX5XsHD7/cyUNzljF1FHEbgTPN7LH2MClfwRMIsYlqTYpKTTe2A==}
    peerDependencies:
      '@types/react': '*'
      '@types/react-dom': '*'
      react: ^16.8 || ^17.0 || ^18.0 || ^19.0 || ^19.0.0-rc
      react-dom: ^16.8 || ^17.0 || ^18.0 || ^19.0 || ^19.0.0-rc
    peerDependenciesMeta:
      '@types/react':
        optional: true
      '@types/react-dom':
        optional: true

  '@radix-ui/react-select@2.2.4':
    resolution: {integrity: sha512-/OOm58Gil4Ev5zT8LyVzqfBcij4dTHYdeyuF5lMHZ2bIp0Lk9oETocYiJ5QC0dHekEQnK6L/FNJCceeb4AkZ6Q==}
    peerDependencies:
      '@types/react': '*'
      '@types/react-dom': '*'
      react: ^16.8 || ^17.0 || ^18.0 || ^19.0 || ^19.0.0-rc
      react-dom: ^16.8 || ^17.0 || ^18.0 || ^19.0 || ^19.0.0-rc
    peerDependenciesMeta:
      '@types/react':
        optional: true
      '@types/react-dom':
        optional: true

  '@radix-ui/react-separator@1.1.7':
    resolution: {integrity: sha512-0HEb8R9E8A+jZjvmFCy/J4xhbXy3TV+9XSnGJ3KvTtjlIUy/YQ/p6UYZvi7YbeoeXdyU9+Y3scizK6hkY37baA==}
    peerDependencies:
      '@types/react': '*'
      '@types/react-dom': '*'
      react: ^16.8 || ^17.0 || ^18.0 || ^19.0 || ^19.0.0-rc
      react-dom: ^16.8 || ^17.0 || ^18.0 || ^19.0 || ^19.0.0-rc
    peerDependenciesMeta:
      '@types/react':
        optional: true
      '@types/react-dom':
        optional: true

  '@radix-ui/react-slot@1.2.0':
    resolution: {integrity: sha512-ujc+V6r0HNDviYqIK3rW4ffgYiZ8g5DEHrGJVk4x7kTlLXRDILnKX9vAUYeIsLOoDpDJ0ujpqMkjH4w2ofuo6w==}
    peerDependencies:
      '@types/react': '*'
      react: ^16.8 || ^17.0 || ^18.0 || ^19.0 || ^19.0.0-rc
    peerDependenciesMeta:
      '@types/react':
        optional: true

  '@radix-ui/react-slot@1.2.2':
    resolution: {integrity: sha512-y7TBO4xN4Y94FvcWIOIh18fM4R1A8S4q1jhoz4PNzOoHsFcN8pogcFmZrTYAm4F9VRUrWP/Mw7xSKybIeRI+CQ==}
    peerDependencies:
      '@types/react': '*'
      react: ^16.8 || ^17.0 || ^18.0 || ^19.0 || ^19.0.0-rc
    peerDependenciesMeta:
      '@types/react':
        optional: true

  '@radix-ui/react-slot@1.2.3':
    resolution: {integrity: sha512-aeNmHnBxbi2St0au6VBVC7JXFlhLlOnvIIlePNniyUNAClzmtAUEY8/pBiK3iHjufOlwA+c20/8jngo7xcrg8A==}
    peerDependencies:
      '@types/react': '*'
      react: ^16.8 || ^17.0 || ^18.0 || ^19.0 || ^19.0.0-rc
    peerDependenciesMeta:
      '@types/react':
        optional: true

  '@radix-ui/react-switch@1.2.5':
    resolution: {integrity: sha512-5ijLkak6ZMylXsaImpZ8u4Rlf5grRmoc0p0QeX9VJtlrM4f5m3nCTX8tWga/zOA8PZYIR/t0p2Mnvd7InrJ6yQ==}
    peerDependencies:
      '@types/react': '*'
      '@types/react-dom': '*'
      react: ^16.8 || ^17.0 || ^18.0 || ^19.0 || ^19.0.0-rc
      react-dom: ^16.8 || ^17.0 || ^18.0 || ^19.0 || ^19.0.0-rc
    peerDependenciesMeta:
      '@types/react':
        optional: true
      '@types/react-dom':
        optional: true

  '@radix-ui/react-tabs@1.1.12':
    resolution: {integrity: sha512-GTVAlRVrQrSw3cEARM0nAx73ixrWDPNZAruETn3oHCNP6SbZ/hNxdxp+u7VkIEv3/sFoLq1PfcHrl7Pnp0CDpw==}
    peerDependencies:
      '@types/react': '*'
      '@types/react-dom': '*'
      react: ^16.8 || ^17.0 || ^18.0 || ^19.0 || ^19.0.0-rc
      react-dom: ^16.8 || ^17.0 || ^18.0 || ^19.0 || ^19.0.0-rc
    peerDependenciesMeta:
      '@types/react':
        optional: true
      '@types/react-dom':
        optional: true

  '@radix-ui/react-tooltip@1.2.4':
    resolution: {integrity: sha512-DyW8VVeeMSSLFvAmnVnCwvI3H+1tpJFHT50r+tdOoMse9XqYDBCcyux8u3G2y+LOpt7fPQ6KKH0mhs+ce1+Z5w==}
    peerDependencies:
      '@types/react': '*'
      '@types/react-dom': '*'
      react: ^16.8 || ^17.0 || ^18.0 || ^19.0 || ^19.0.0-rc
      react-dom: ^16.8 || ^17.0 || ^18.0 || ^19.0 || ^19.0.0-rc
    peerDependenciesMeta:
      '@types/react':
        optional: true
      '@types/react-dom':
        optional: true

  '@radix-ui/react-use-callback-ref@1.1.1':
    resolution: {integrity: sha512-FkBMwD+qbGQeMu1cOHnuGB6x4yzPjho8ap5WtbEJ26umhgqVXbhekKUQO+hZEL1vU92a3wHwdp0HAcqAUF5iDg==}
    peerDependencies:
      '@types/react': '*'
      react: ^16.8 || ^17.0 || ^18.0 || ^19.0 || ^19.0.0-rc
    peerDependenciesMeta:
      '@types/react':
        optional: true

  '@radix-ui/react-use-controllable-state@1.2.2':
    resolution: {integrity: sha512-BjasUjixPFdS+NKkypcyyN5Pmg83Olst0+c6vGov0diwTEo6mgdqVR6hxcEgFuh4QrAs7Rc+9KuGJ9TVCj0Zzg==}
    peerDependencies:
      '@types/react': '*'
      react: ^16.8 || ^17.0 || ^18.0 || ^19.0 || ^19.0.0-rc
    peerDependenciesMeta:
      '@types/react':
        optional: true

  '@radix-ui/react-use-effect-event@0.0.2':
    resolution: {integrity: sha512-Qp8WbZOBe+blgpuUT+lw2xheLP8q0oatc9UpmiemEICxGvFLYmHm9QowVZGHtJlGbS6A6yJ3iViad/2cVjnOiA==}
    peerDependencies:
      '@types/react': '*'
      react: ^16.8 || ^17.0 || ^18.0 || ^19.0 || ^19.0.0-rc
    peerDependenciesMeta:
      '@types/react':
        optional: true

  '@radix-ui/react-use-escape-keydown@1.1.1':
    resolution: {integrity: sha512-Il0+boE7w/XebUHyBjroE+DbByORGR9KKmITzbR7MyQ4akpORYP/ZmbhAr0DG7RmmBqoOnZdy2QlvajJ2QA59g==}
    peerDependencies:
      '@types/react': '*'
      react: ^16.8 || ^17.0 || ^18.0 || ^19.0 || ^19.0.0-rc
    peerDependenciesMeta:
      '@types/react':
        optional: true

  '@radix-ui/react-use-layout-effect@1.1.1':
    resolution: {integrity: sha512-RbJRS4UWQFkzHTTwVymMTUv8EqYhOp8dOOviLj2ugtTiXRaRQS7GLGxZTLL1jWhMeoSCf5zmcZkqTl9IiYfXcQ==}
    peerDependencies:
      '@types/react': '*'
      react: ^16.8 || ^17.0 || ^18.0 || ^19.0 || ^19.0.0-rc
    peerDependenciesMeta:
      '@types/react':
        optional: true

  '@radix-ui/react-use-previous@1.1.1':
    resolution: {integrity: sha512-2dHfToCj/pzca2Ck724OZ5L0EVrr3eHRNsG/b3xQJLA2hZpVCS99bLAX+hm1IHXDEnzU6by5z/5MIY794/a8NQ==}
    peerDependencies:
      '@types/react': '*'
      react: ^16.8 || ^17.0 || ^18.0 || ^19.0 || ^19.0.0-rc
    peerDependenciesMeta:
      '@types/react':
        optional: true

  '@radix-ui/react-use-rect@1.1.1':
    resolution: {integrity: sha512-QTYuDesS0VtuHNNvMh+CjlKJ4LJickCMUAqjlE3+j8w+RlRpwyX3apEQKGFzbZGdo7XNG1tXa+bQqIE7HIXT2w==}
    peerDependencies:
      '@types/react': '*'
      react: ^16.8 || ^17.0 || ^18.0 || ^19.0 || ^19.0.0-rc
    peerDependenciesMeta:
      '@types/react':
        optional: true

  '@radix-ui/react-use-size@1.1.1':
    resolution: {integrity: sha512-ewrXRDTAqAXlkl6t/fkXWNAhFX9I+CkKlw6zjEwk86RSPKwZr3xpBRso655aqYafwtnbpHLj6toFzmd6xdVptQ==}
    peerDependencies:
      '@types/react': '*'
      react: ^16.8 || ^17.0 || ^18.0 || ^19.0 || ^19.0.0-rc
    peerDependenciesMeta:
      '@types/react':
        optional: true

  '@radix-ui/react-visually-hidden@1.2.0':
    resolution: {integrity: sha512-rQj0aAWOpCdCMRbI6pLQm8r7S2BM3YhTa0SzOYD55k+hJA8oo9J+H+9wLM9oMlZWOX/wJWPTzfDfmZkf7LvCfg==}
    peerDependencies:
      '@types/react': '*'
      '@types/react-dom': '*'
      react: ^16.8 || ^17.0 || ^18.0 || ^19.0 || ^19.0.0-rc
      react-dom: ^16.8 || ^17.0 || ^18.0 || ^19.0 || ^19.0.0-rc
    peerDependenciesMeta:
      '@types/react':
        optional: true
      '@types/react-dom':
        optional: true

  '@radix-ui/react-visually-hidden@1.2.2':
    resolution: {integrity: sha512-ORCmRUbNiZIv6uV5mhFrhsIKw4UX/N3syZtyqvry61tbGm4JlgQuSn0hk5TwCARsCjkcnuRkSdCE3xfb+ADHew==}
    peerDependencies:
      '@types/react': '*'
      '@types/react-dom': '*'
      react: ^16.8 || ^17.0 || ^18.0 || ^19.0 || ^19.0.0-rc
      react-dom: ^16.8 || ^17.0 || ^18.0 || ^19.0 || ^19.0.0-rc
    peerDependenciesMeta:
      '@types/react':
        optional: true
      '@types/react-dom':
        optional: true

  '@radix-ui/rect@1.1.1':
    resolution: {integrity: sha512-HPwpGIzkl28mWyZqG52jiqDJ12waP11Pa1lGoiyUkIEuMLBP0oeK/C89esbXrxsky5we7dfd8U58nm0SgAWpVw==}

  '@rollup/rollup-android-arm-eabi@4.40.1':
    resolution: {integrity: sha512-kxz0YeeCrRUHz3zyqvd7n+TVRlNyTifBsmnmNPtk3hQURUyG9eAB+usz6DAwagMusjx/zb3AjvDUvhFGDAexGw==}
    cpu: [arm]
    os: [android]

  '@rollup/rollup-android-arm64@4.40.1':
    resolution: {integrity: sha512-PPkxTOisoNC6TpnDKatjKkjRMsdaWIhyuMkA4UsBXT9WEZY4uHezBTjs6Vl4PbqQQeu6oION1w2voYZv9yquCw==}
    cpu: [arm64]
    os: [android]

  '@rollup/rollup-darwin-arm64@4.40.1':
    resolution: {integrity: sha512-VWXGISWFY18v/0JyNUy4A46KCFCb9NVsH+1100XP31lud+TzlezBbz24CYzbnA4x6w4hx+NYCXDfnvDVO6lcAA==}
    cpu: [arm64]
    os: [darwin]

  '@rollup/rollup-darwin-x64@4.40.1':
    resolution: {integrity: sha512-nIwkXafAI1/QCS7pxSpv/ZtFW6TXcNUEHAIA9EIyw5OzxJZQ1YDrX+CL6JAIQgZ33CInl1R6mHet9Y/UZTg2Bw==}
    cpu: [x64]
    os: [darwin]

  '@rollup/rollup-freebsd-arm64@4.40.1':
    resolution: {integrity: sha512-BdrLJ2mHTrIYdaS2I99mriyJfGGenSaP+UwGi1kB9BLOCu9SR8ZpbkmmalKIALnRw24kM7qCN0IOm6L0S44iWw==}
    cpu: [arm64]
    os: [freebsd]

  '@rollup/rollup-freebsd-x64@4.40.1':
    resolution: {integrity: sha512-VXeo/puqvCG8JBPNZXZf5Dqq7BzElNJzHRRw3vjBE27WujdzuOPecDPc/+1DcdcTptNBep3861jNq0mYkT8Z6Q==}
    cpu: [x64]
    os: [freebsd]

  '@rollup/rollup-linux-arm-gnueabihf@4.40.1':
    resolution: {integrity: sha512-ehSKrewwsESPt1TgSE/na9nIhWCosfGSFqv7vwEtjyAqZcvbGIg4JAcV7ZEh2tfj/IlfBeZjgOXm35iOOjadcg==}
    cpu: [arm]
    os: [linux]

  '@rollup/rollup-linux-arm-musleabihf@4.40.1':
    resolution: {integrity: sha512-m39iO/aaurh5FVIu/F4/Zsl8xppd76S4qoID8E+dSRQvTyZTOI2gVk3T4oqzfq1PtcvOfAVlwLMK3KRQMaR8lg==}
    cpu: [arm]
    os: [linux]

  '@rollup/rollup-linux-arm64-gnu@4.40.1':
    resolution: {integrity: sha512-Y+GHnGaku4aVLSgrT0uWe2o2Rq8te9hi+MwqGF9r9ORgXhmHK5Q71N757u0F8yU1OIwUIFy6YiJtKjtyktk5hg==}
    cpu: [arm64]
    os: [linux]

  '@rollup/rollup-linux-arm64-musl@4.40.1':
    resolution: {integrity: sha512-jEwjn3jCA+tQGswK3aEWcD09/7M5wGwc6+flhva7dsQNRZZTe30vkalgIzV4tjkopsTS9Jd7Y1Bsj6a4lzz8gQ==}
    cpu: [arm64]
    os: [linux]

  '@rollup/rollup-linux-loongarch64-gnu@4.40.1':
    resolution: {integrity: sha512-ySyWikVhNzv+BV/IDCsrraOAZ3UaC8SZB67FZlqVwXwnFhPihOso9rPOxzZbjp81suB1O2Topw+6Ug3JNegejQ==}
    cpu: [loong64]
    os: [linux]

  '@rollup/rollup-linux-powerpc64le-gnu@4.40.1':
    resolution: {integrity: sha512-BvvA64QxZlh7WZWqDPPdt0GH4bznuL6uOO1pmgPnnv86rpUpc8ZxgZwcEgXvo02GRIZX1hQ0j0pAnhwkhwPqWg==}
    cpu: [ppc64]
    os: [linux]

  '@rollup/rollup-linux-riscv64-gnu@4.40.1':
    resolution: {integrity: sha512-EQSP+8+1VuSulm9RKSMKitTav89fKbHymTf25n5+Yr6gAPZxYWpj3DzAsQqoaHAk9YX2lwEyAf9S4W8F4l3VBQ==}
    cpu: [riscv64]
    os: [linux]

  '@rollup/rollup-linux-riscv64-musl@4.40.1':
    resolution: {integrity: sha512-n/vQ4xRZXKuIpqukkMXZt9RWdl+2zgGNx7Uda8NtmLJ06NL8jiHxUawbwC+hdSq1rrw/9CghCpEONor+l1e2gA==}
    cpu: [riscv64]
    os: [linux]

  '@rollup/rollup-linux-s390x-gnu@4.40.1':
    resolution: {integrity: sha512-h8d28xzYb98fMQKUz0w2fMc1XuGzLLjdyxVIbhbil4ELfk5/orZlSTpF/xdI9C8K0I8lCkq+1En2RJsawZekkg==}
    cpu: [s390x]
    os: [linux]

  '@rollup/rollup-linux-x64-gnu@4.40.1':
    resolution: {integrity: sha512-XiK5z70PEFEFqcNj3/zRSz/qX4bp4QIraTy9QjwJAb/Z8GM7kVUsD0Uk8maIPeTyPCP03ChdI+VVmJriKYbRHQ==}
    cpu: [x64]
    os: [linux]

  '@rollup/rollup-linux-x64-musl@4.40.1':
    resolution: {integrity: sha512-2BRORitq5rQ4Da9blVovzNCMaUlyKrzMSvkVR0D4qPuOy/+pMCrh1d7o01RATwVy+6Fa1WBw+da7QPeLWU/1mQ==}
    cpu: [x64]
    os: [linux]

  '@rollup/rollup-win32-arm64-msvc@4.40.1':
    resolution: {integrity: sha512-b2bcNm9Kbde03H+q+Jjw9tSfhYkzrDUf2d5MAd1bOJuVplXvFhWz7tRtWvD8/ORZi7qSCy0idW6tf2HgxSXQSg==}
    cpu: [arm64]
    os: [win32]

  '@rollup/rollup-win32-ia32-msvc@4.40.1':
    resolution: {integrity: sha512-DfcogW8N7Zg7llVEfpqWMZcaErKfsj9VvmfSyRjCyo4BI3wPEfrzTtJkZG6gKP/Z92wFm6rz2aDO7/JfiR/whA==}
    cpu: [ia32]
    os: [win32]

  '@rollup/rollup-win32-x64-msvc@4.40.1':
    resolution: {integrity: sha512-ECyOuDeH3C1I8jH2MK1RtBJW+YPMvSfT0a5NN0nHfQYnDSJ6tUiZH3gzwVP5/Kfh/+Tt7tpWVF9LXNTnhTJ3kA==}
    cpu: [x64]
    os: [win32]

  '@rtsao/scc@1.1.0':
    resolution: {integrity: sha512-zt6OdqaDoOnJ1ZYsCYGt9YmWzDXl4vQdKTyJev62gFhRGKdx7mcT54V9KIjg+d2wi9EXsPvAPKe7i7WjfVWB8g==}

  '@rushstack/eslint-patch@1.11.0':
    resolution: {integrity: sha512-zxnHvoMQVqewTJr/W4pKjF0bMGiKJv1WX7bSrkl46Hg0QjESbzBROWK0Wg4RphzSOS5Jiy7eFimmM3UgMrMZbQ==}

  '@sinclair/typebox@0.27.8':
    resolution: {integrity: sha512-+Fj43pSMwJs4KRrH/938Uf+uAELIgVBmQzg/q1YG10djyfA3TnrU8N8XzqCh/okZdszqBQTZf96idMfE5lnwTA==}

  '@standard-schema/utils@0.3.0':
    resolution: {integrity: sha512-e7Mew686owMaPJVNNLs55PUvgz371nKgwsc4vxE49zsODpJEnxgxRo2y/OKrqueavXgZNMDVj3DdHFlaSAeU8g==}

  '@swc/counter@0.1.3':
    resolution: {integrity: sha512-e2BR4lsJkkRlKZ/qCHPw9ZaSxc0MVUd7gtbtaB7aMvHeJVYe8sOB8DBZkP2DtISHGSku9sCK6T6cnY0CtXrOCQ==}

  '@swc/helpers@0.5.15':
    resolution: {integrity: sha512-JQ5TuMi45Owi4/BIMAJBoSQoOJu12oOk/gADqlcUL9JEdHB8vyjUSsxqeNXnmXHjYKMi2WcYtezGEEhqUI/E2g==}

  '@tailwindcss/node@4.1.5':
    resolution: {integrity: sha512-CBhSWo0vLnWhXIvpD0qsPephiaUYfHUX3U9anwDaHZAeuGpTiB3XmsxPAN6qX7bFhipyGBqOa1QYQVVhkOUGxg==}

  '@tailwindcss/oxide-android-arm64@4.1.5':
    resolution: {integrity: sha512-LVvM0GirXHED02j7hSECm8l9GGJ1RfgpWCW+DRn5TvSaxVsv28gRtoL4aWKGnXqwvI3zu1GABeDNDVZeDPOQrw==}
    engines: {node: '>= 10'}
    cpu: [arm64]
    os: [android]

  '@tailwindcss/oxide-darwin-arm64@4.1.5':
    resolution: {integrity: sha512-//TfCA3pNrgnw4rRJOqavW7XUk8gsg9ddi8cwcsWXp99tzdBAZW0WXrD8wDyNbqjW316Pk2hiN/NJx/KWHl8oA==}
    engines: {node: '>= 10'}
    cpu: [arm64]
    os: [darwin]

  '@tailwindcss/oxide-darwin-x64@4.1.5':
    resolution: {integrity: sha512-XQorp3Q6/WzRd9OalgHgaqgEbjP3qjHrlSUb5k1EuS1Z9NE9+BbzSORraO+ecW432cbCN7RVGGL/lSnHxcd+7Q==}
    engines: {node: '>= 10'}
    cpu: [x64]
    os: [darwin]

  '@tailwindcss/oxide-freebsd-x64@4.1.5':
    resolution: {integrity: sha512-bPrLWbxo8gAo97ZmrCbOdtlz/Dkuy8NK97aFbVpkJ2nJ2Jo/rsCbu0TlGx8joCuA3q6vMWTSn01JY46iwG+clg==}
    engines: {node: '>= 10'}
    cpu: [x64]
    os: [freebsd]

  '@tailwindcss/oxide-linux-arm-gnueabihf@4.1.5':
    resolution: {integrity: sha512-1gtQJY9JzMAhgAfvd/ZaVOjh/Ju/nCoAsvOVJenWZfs05wb8zq+GOTnZALWGqKIYEtyNpCzvMk+ocGpxwdvaVg==}
    engines: {node: '>= 10'}
    cpu: [arm]
    os: [linux]

  '@tailwindcss/oxide-linux-arm64-gnu@4.1.5':
    resolution: {integrity: sha512-dtlaHU2v7MtdxBXoqhxwsWjav7oim7Whc6S9wq/i/uUMTWAzq/gijq1InSgn2yTnh43kR+SFvcSyEF0GCNu1PQ==}
    engines: {node: '>= 10'}
    cpu: [arm64]
    os: [linux]

  '@tailwindcss/oxide-linux-arm64-musl@4.1.5':
    resolution: {integrity: sha512-fg0F6nAeYcJ3CriqDT1iVrqALMwD37+sLzXs8Rjy8Z1ZHshJoYceodfyUwGJEsQoTyWbliFNRs2wMQNXtT7MVA==}
    engines: {node: '>= 10'}
    cpu: [arm64]
    os: [linux]

  '@tailwindcss/oxide-linux-x64-gnu@4.1.5':
    resolution: {integrity: sha512-SO+F2YEIAHa1AITwc8oPwMOWhgorPzzcbhWEb+4oLi953h45FklDmM8dPSZ7hNHpIk9p/SCZKUYn35t5fjGtHA==}
    engines: {node: '>= 10'}
    cpu: [x64]
    os: [linux]

  '@tailwindcss/oxide-linux-x64-musl@4.1.5':
    resolution: {integrity: sha512-6UbBBplywkk/R+PqqioskUeXfKcBht3KU7juTi1UszJLx0KPXUo10v2Ok04iBJIaDPkIFkUOVboXms5Yxvaz+g==}
    engines: {node: '>= 10'}
    cpu: [x64]
    os: [linux]

  '@tailwindcss/oxide-wasm32-wasi@4.1.5':
    resolution: {integrity: sha512-hwALf2K9FHuiXTPqmo1KeOb83fTRNbe9r/Ixv9ZNQ/R24yw8Ge1HOWDDgTdtzntIaIUJG5dfXCf4g9AD4RiyhQ==}
    engines: {node: '>=14.0.0'}
    cpu: [wasm32]
    bundledDependencies:
      - '@napi-rs/wasm-runtime'
      - '@emnapi/core'
      - '@emnapi/runtime'
      - '@tybys/wasm-util'
      - '@emnapi/wasi-threads'
      - tslib

  '@tailwindcss/oxide-win32-arm64-msvc@4.1.5':
    resolution: {integrity: sha512-oDKncffWzaovJbkuR7/OTNFRJQVdiw/n8HnzaCItrNQUeQgjy7oUiYpsm9HUBgpmvmDpSSbGaCa2Evzvk3eFmA==}
    engines: {node: '>= 10'}
    cpu: [arm64]
    os: [win32]

  '@tailwindcss/oxide-win32-x64-msvc@4.1.5':
    resolution: {integrity: sha512-WiR4dtyrFdbb+ov0LK+7XsFOsG+0xs0PKZKkt41KDn9jYpO7baE3bXiudPVkTqUEwNfiglCygQHl2jklvSBi7Q==}
    engines: {node: '>= 10'}
    cpu: [x64]
    os: [win32]

  '@tailwindcss/oxide@4.1.5':
    resolution: {integrity: sha512-1n4br1znquEvyW/QuqMKQZlBen+jxAbvyduU87RS8R3tUSvByAkcaMTkJepNIrTlYhD+U25K4iiCIxE6BGdRYA==}
    engines: {node: '>= 10'}

  '@tailwindcss/postcss@4.1.5':
    resolution: {integrity: sha512-5lAC2/pzuyfhsFgk6I58HcNy6vPK3dV/PoPxSDuOTVbDvCddYHzHiJZZInGIY0venvzzfrTEUAXJFULAfFmObg==}

  '@tybys/wasm-util@0.9.0':
    resolution: {integrity: sha512-6+7nlbMVX/PVDCwaIQ8nTOPveOcFLSt8GcXdx8hD0bt39uWxYT88uXzqTd4fTvqta7oeUJqudepapKNt2DYJFw==}

  '@types/diff-match-patch@1.0.36':
    resolution: {integrity: sha512-xFdR6tkm0MWvBfO8xXCSsinYxHcqkQUlcHeSpMC2ukzOb6lwQAfDmW+Qt0AvlGd8HpsS28qKsB+oPeJn9I39jg==}

  '@types/estree@1.0.6':
    resolution: {integrity: sha512-AYnb1nQyY49te+VRAVgmzfcgjYS91mY5P0TKUDCLEM+gNnA+3T6rWITXRLYCpahpqSQbN5cE+gHpnPyXjHWxcw==}

  '@types/estree@1.0.7':
    resolution: {integrity: sha512-w28IoSUCJpidD/TGviZwwMJckNESJZXFu7NBZ5YJ4mEUnNraUn9Pm8HSZm/jDF1pDWYKspWE7oVphigUPRakIQ==}

  '@types/json-schema@7.0.15':
    resolution: {integrity: sha512-5+fP8P8MFNC+AyZCDxrB2pkZFPGzqQWUzpSeuuVLvm8VMcorNYavBqoFcxK8bQz4Qsbn4oUEEem4wDLfcysGHA==}

  '@types/json5@0.0.29':
    resolution: {integrity: sha512-dRLjCWHYg4oaA77cxO64oO+7JwCwnIzkZPdrrC71jQmQtlhM556pwKo5bUzqvZndkVbeFLIIi+9TC40JNF5hNQ==}

  '@types/node@17.0.45':
    resolution: {integrity: sha512-w+tIMs3rq2afQdsPJlODhoUEKzFP1ayaoyl1CcnwtIlsVe7K7bA1NGm4s3PraqTLlXnbIN84zuBlxBWo1u9BLw==}

  '@types/node@20.17.32':
    resolution: {integrity: sha512-zeMXFn8zQ+UkjK4ws0RiOC9EWByyW1CcVmLe+2rQocXRsGEDxUCwPEIVgpsGcLHS/P8JkT0oa3839BRABS0oPw==}

  '@types/react-dom@19.1.3':
    resolution: {integrity: sha512-rJXC08OG0h3W6wDMFxQrZF00Kq6qQvw0djHRdzl3U5DnIERz0MRce3WVc7IS6JYBwtaP/DwYtRRjVlvivNveKg==}
    peerDependencies:
      '@types/react': ^19.0.0

  '@types/react@19.1.2':
    resolution: {integrity: sha512-oxLPMytKchWGbnQM9O7D67uPa9paTNxO7jVoNMXgkkErULBPhPARCfkKL9ytcIJJRGjbsVwW4ugJzyFFvm/Tiw==}

  '@typescript-eslint/eslint-plugin@8.31.1':
    resolution: {integrity: sha512-oUlH4h1ABavI4F0Xnl8/fOtML/eu8nI2A1nYd+f+55XI0BLu+RIqKoCiZKNo6DtqZBEQm5aNKA20G3Z5w3R6GQ==}
    engines: {node: ^18.18.0 || ^20.9.0 || >=21.1.0}
    peerDependencies:
      '@typescript-eslint/parser': ^8.0.0 || ^8.0.0-alpha.0
      eslint: ^8.57.0 || ^9.0.0
      typescript: '>=4.8.4 <5.9.0'

  '@typescript-eslint/parser@8.31.1':
    resolution: {integrity: sha512-oU/OtYVydhXnumd0BobL9rkJg7wFJ9bFFPmSmB/bf/XWN85hlViji59ko6bSKBXyseT9V8l+CN1nwmlbiN0G7Q==}
    engines: {node: ^18.18.0 || ^20.9.0 || >=21.1.0}
    peerDependencies:
      eslint: ^8.57.0 || ^9.0.0
      typescript: '>=4.8.4 <5.9.0'

  '@typescript-eslint/scope-manager@8.31.1':
    resolution: {integrity: sha512-BMNLOElPxrtNQMIsFHE+3P0Yf1z0dJqV9zLdDxN/xLlWMlXK/ApEsVEKzpizg9oal8bAT5Sc7+ocal7AC1HCVw==}
    engines: {node: ^18.18.0 || ^20.9.0 || >=21.1.0}

  '@typescript-eslint/type-utils@8.31.1':
    resolution: {integrity: sha512-fNaT/m9n0+dpSp8G/iOQ05GoHYXbxw81x+yvr7TArTuZuCA6VVKbqWYVZrV5dVagpDTtj/O8k5HBEE/p/HM5LA==}
    engines: {node: ^18.18.0 || ^20.9.0 || >=21.1.0}
    peerDependencies:
      eslint: ^8.57.0 || ^9.0.0
      typescript: '>=4.8.4 <5.9.0'

  '@typescript-eslint/types@8.31.1':
    resolution: {integrity: sha512-SfepaEFUDQYRoA70DD9GtytljBePSj17qPxFHA/h3eg6lPTqGJ5mWOtbXCk1YrVU1cTJRd14nhaXWFu0l2troQ==}
    engines: {node: ^18.18.0 || ^20.9.0 || >=21.1.0}

  '@typescript-eslint/typescript-estree@8.31.1':
    resolution: {integrity: sha512-kaA0ueLe2v7KunYOyWYtlf/QhhZb7+qh4Yw6Ni5kgukMIG+iP773tjgBiLWIXYumWCwEq3nLW+TUywEp8uEeag==}
    engines: {node: ^18.18.0 || ^20.9.0 || >=21.1.0}
    peerDependencies:
      typescript: '>=4.8.4 <5.9.0'

  '@typescript-eslint/utils@8.31.1':
    resolution: {integrity: sha512-2DSI4SNfF5T4oRveQ4nUrSjUqjMND0nLq9rEkz0gfGr3tg0S5KB6DhwR+WZPCjzkZl3cH+4x2ce3EsL50FubjQ==}
    engines: {node: ^18.18.0 || ^20.9.0 || >=21.1.0}
    peerDependencies:
      eslint: ^8.57.0 || ^9.0.0
      typescript: '>=4.8.4 <5.9.0'

  '@typescript-eslint/visitor-keys@8.31.1':
    resolution: {integrity: sha512-I+/rgqOVBn6f0o7NDTmAPWWC6NuqhV174lfYvAm9fUaWeiefLdux9/YI3/nLugEn9L8fcSi0XmpKi/r5u0nmpw==}
    engines: {node: ^18.18.0 || ^20.9.0 || >=21.1.0}

  '@vitest/expect@3.1.3':
    resolution: {integrity: sha512-7FTQQuuLKmN1Ig/h+h/GO+44Q1IlglPlR2es4ab7Yvfx+Uk5xsv+Ykk+MEt/M2Yn/xGmzaLKxGw2lgy2bwuYqg==}

  '@vitest/mocker@3.1.3':
    resolution: {integrity: sha512-PJbLjonJK82uCWHjzgBJZuR7zmAOrSvKk1QBxrennDIgtH4uK0TB1PvYmc0XBCigxxtiAVPfWtAdy4lpz8SQGQ==}
    peerDependencies:
      msw: ^2.4.9
      vite: ^5.0.0 || ^6.0.0
    peerDependenciesMeta:
      msw:
        optional: true
      vite:
        optional: true

  '@vitest/pretty-format@3.1.3':
    resolution: {integrity: sha512-i6FDiBeJUGLDKADw2Gb01UtUNb12yyXAqC/mmRWuYl+m/U9GS7s8us5ONmGkGpUUo7/iAYzI2ePVfOZTYvUifA==}

  '@vitest/runner@3.1.3':
    resolution: {integrity: sha512-Tae+ogtlNfFei5DggOsSUvkIaSuVywujMj6HzR97AHK6XK8i3BuVyIifWAm/sE3a15lF5RH9yQIrbXYuo0IFyA==}

  '@vitest/snapshot@3.1.3':
    resolution: {integrity: sha512-XVa5OPNTYUsyqG9skuUkFzAeFnEzDp8hQu7kZ0N25B1+6KjGm4hWLtURyBbsIAOekfWQ7Wuz/N/XXzgYO3deWQ==}

  '@vitest/spy@3.1.3':
    resolution: {integrity: sha512-x6w+ctOEmEXdWaa6TO4ilb7l9DxPR5bwEb6hILKuxfU1NqWT2mpJD9NJN7t3OTfxmVlOMrvtoFJGdgyzZ605lQ==}

  '@vitest/utils@3.1.3':
    resolution: {integrity: sha512-2Ltrpht4OmHO9+c/nmHtF09HWiyWdworqnHIwjfvDyWjuwKbdkcS9AnhsDn+8E2RM4x++foD1/tNuLPVvWG1Rg==}

  '@yarnpkg/lockfile@1.1.0':
    resolution: {integrity: sha512-GpSwvyXOcOOlV70vbnzjj4fW5xW/FdUF6nQEt1ENy7m4ZCczi1+/buVUPAqmGfqznsORNFzUMjctTIp8a9tuCQ==}

  '@yarnpkg/parsers@3.0.2':
    resolution: {integrity: sha512-/HcYgtUSiJiot/XWGLOlGxPYUG65+/31V8oqk17vZLW1xlCoR4PampyePljOxY2n8/3jz9+tIFzICsyGujJZoA==}
    engines: {node: '>=18.12.0'}

  '@zkochan/js-yaml@0.0.7':
    resolution: {integrity: sha512-nrUSn7hzt7J6JWgWGz78ZYI8wj+gdIJdk0Ynjpp8l+trkn58Uqsf6RYrYkEK+3X18EX+TNdtJI0WxAtc+L84SQ==}
    hasBin: true

  accepts@2.0.0:
    resolution: {integrity: sha512-5cvg6CtKwfgdmVqY1WIiXKc3Q1bkRqGLi+2W/6ao+6Y7gu/RCwRuAhGEzh5B4KlszSuTLgZYuqFqo5bImjNKng==}
    engines: {node: '>= 0.6'}

  acorn-jsx@5.3.2:
    resolution: {integrity: sha512-rq9s+JNhf0IChjtDXxllJ7g41oZk5SlXtp0LHwyA5cejwn7vKmKp4pPri6YEePv2PU65sAsegbXtIinmDFDXgQ==}
    peerDependencies:
      acorn: ^6.0.0 || ^7.0.0 || ^8.0.0

  acorn@8.14.1:
    resolution: {integrity: sha512-OvQ/2pUDKmgfCg++xsTX1wGxfTaszcHVcTctW4UJB4hibJx2HXxxO5UmVgyjMa+ZDsiaf5wWLXYpRWMmBI0QHg==}
    engines: {node: '>=0.4.0'}
    hasBin: true

  ai@4.3.16:
    resolution: {integrity: sha512-KUDwlThJ5tr2Vw0A1ZkbDKNME3wzWhuVfAOwIvFUzl1TPVDFAXDFTXio3p+jaKneB+dKNCvFFlolYmmgHttG1g==}
    engines: {node: '>=18'}
    peerDependencies:
      react: ^18 || ^19 || ^19.0.0-rc
      zod: ^3.23.8
    peerDependenciesMeta:
      react:
        optional: true

  ajv@6.12.6:
    resolution: {integrity: sha512-j3fVLgvTo527anyYyJOGTYJbG+vnnQYvE0m5mmkc1TK+nxAppkCLMIL0aZ4dblVCNoGShhm+kzE4ZUykBoMg4g==}

  ansi-colors@4.1.3:
    resolution: {integrity: sha512-/6w/C21Pm1A7aZitlI5Ni/2J6FFQN8i1Cvz3kHABAAbw93v/NlvKdVOqz7CCWz/3iv/JplRSEEZ83XION15ovw==}
    engines: {node: '>=6'}

  ansi-escapes@7.0.0:
    resolution: {integrity: sha512-GdYO7a61mR0fOlAsvC9/rIHf7L96sBc6dEWzeOu+KAea5bZyQRPIpojrVoI4AXGJS/ycu/fBTdLrUkA4ODrvjw==}
    engines: {node: '>=18'}

  ansi-regex@5.0.1:
    resolution: {integrity: sha512-quJQXlTSUGL2LH9SUXo8VwsY4soanhgo6LNSm84E1LBcE8s3O0wpdiRzyR9z/ZZJMlMWv37qOOb9pdJlMUEKFQ==}
    engines: {node: '>=8'}

  ansi-regex@6.1.0:
    resolution: {integrity: sha512-7HSX4QQb4CspciLpVFwyRe79O3xsIZDDLER21kERQ71oaPodF8jL725AgJMFAYbooIqolJoRLuM81SpeUkpkvA==}
    engines: {node: '>=12'}

  ansi-styles@4.3.0:
    resolution: {integrity: sha512-zbB9rCJAT1rbjiVDb2hqKFHNYLxgtk8NURxZ3IZwD3F6NtxbXZQCnnSi1Lkx+IDohdPlFp222wVALIheZJQSEg==}
    engines: {node: '>=8'}

  ansi-styles@5.2.0:
    resolution: {integrity: sha512-Cxwpt2SfTzTtXcfOlzGEee8O+c+MmUgGrNiBcXnuWxuFJHe6a5Hz7qwhwe5OgaSYI0IJvkLqWX1ASG+cJOkEiA==}
    engines: {node: '>=10'}

  ansi-styles@6.2.1:
    resolution: {integrity: sha512-bN798gFfQX+viw3R7yrGWRqnrN2oRkEkUjjl4JNn4E8GxxbjtG3FbrEIIY3l8/hrwUwIeCZvi4QuOTP4MErVug==}
    engines: {node: '>=12'}

  argparse@1.0.10:
    resolution: {integrity: sha512-o5Roy6tNG4SL/FOkCAN6RzjiakZS25RLYFrcMttJqbdd8BWrnA+fGz57iN5Pb06pvBGvl5gQ0B48dJlslXvoTg==}

  argparse@2.0.1:
    resolution: {integrity: sha512-8+9WqebbFzpX9OR+Wa6O29asIogeRMzcGtAINdpMHHyAg10f05aSFVBbcEqGf/PXw1EjAZ+q2/bEBg3DvurK3Q==}

  aria-hidden@1.2.4:
    resolution: {integrity: sha512-y+CcFFwelSXpLZk/7fMB2mUbGtX9lKycf1MWJ7CaTIERyitVlyQx6C+sxcROU2BAJ24OiZyK+8wj2i8AlBoS3A==}
    engines: {node: '>=10'}

  aria-query@5.3.2:
    resolution: {integrity: sha512-COROpnaoap1E2F000S62r6A60uHZnmlvomhfyT2DlTcrY1OrBKn2UhH7qn5wTC9zMvD0AY7csdPSNwKP+7WiQw==}
    engines: {node: '>= 0.4'}

  array-buffer-byte-length@1.0.2:
    resolution: {integrity: sha512-LHE+8BuR7RYGDKvnrmcuSq3tDcKv9OFEXQt/HpbZhY7V6h0zlUXutnAD82GiFx9rdieCMjkvtcsPqBwgUl1Iiw==}
    engines: {node: '>= 0.4'}

  array-includes@3.1.8:
    resolution: {integrity: sha512-itaWrbYbqpGXkGhZPGUulwnhVf5Hpy1xiCFsGqyIGglbBxmG5vSjxQen3/WGOjPpNEv1RtBLKxbmVXm8HpJStQ==}
    engines: {node: '>= 0.4'}

  array.prototype.findlast@1.2.5:
    resolution: {integrity: sha512-CVvd6FHg1Z3POpBLxO6E6zr+rSKEQ9L6rZHAaY7lLfhKsWYUBBOuMs0e9o24oopj6H+geRCX0YJ+TJLBK2eHyQ==}
    engines: {node: '>= 0.4'}

  array.prototype.findlastindex@1.2.6:
    resolution: {integrity: sha512-F/TKATkzseUExPlfvmwQKGITM3DGTK+vkAsCZoDc5daVygbJBnjEUCbgkAvVFsgfXfX4YIqZ/27G3k3tdXrTxQ==}
    engines: {node: '>= 0.4'}

  array.prototype.flat@1.3.3:
    resolution: {integrity: sha512-rwG/ja1neyLqCuGZ5YYrznA62D4mZXg0i1cIskIUKSiqF3Cje9/wXAls9B9s1Wa2fomMsIv8czB8jZcPmxCXFg==}
    engines: {node: '>= 0.4'}

  array.prototype.flatmap@1.3.3:
    resolution: {integrity: sha512-Y7Wt51eKJSyi80hFrJCePGGNo5ktJCslFuboqJsbf57CCPcm5zztluPlc4/aD8sWsKvlwatezpV4U1efk8kpjg==}
    engines: {node: '>= 0.4'}

  array.prototype.tosorted@1.1.4:
    resolution: {integrity: sha512-p6Fx8B7b7ZhL/gmUsAy0D15WhvDccw3mnGNbZpi3pmeJdxtWsj2jEaI4Y6oo3XiHfzuSgPwKc04MYt6KgvC/wA==}
    engines: {node: '>= 0.4'}

  arraybuffer.prototype.slice@1.0.4:
    resolution: {integrity: sha512-BNoCY6SXXPQ7gF2opIP4GBE+Xw7U+pHMYKuzjgCN3GwiaIR09UUeKfheyIry77QtrCBlC0KK0q5/TER/tYh3PQ==}
    engines: {node: '>= 0.4'}

  assertion-error@2.0.1:
    resolution: {integrity: sha512-Izi8RQcffqCeNVgFigKli1ssklIbpHnCYc6AknXGYoB6grJqyeby7jv12JUQgmTAnIDnbck1uxksT4dzN3PWBA==}
    engines: {node: '>=12'}

  ast-types-flow@0.0.8:
    resolution: {integrity: sha512-OH/2E5Fg20h2aPrbe+QL8JZQFko0YZaF+j4mnQ7BGhfavO7OpSLa8a0y9sBwomHdSbkhTS8TQNayBfnW5DwbvQ==}

  async-function@1.0.0:
    resolution: {integrity: sha512-hsU18Ae8CDTR6Kgu9DYf0EbCr/a5iGL0rytQDobUcdpYOKokk8LEjVphnXkDkgpi0wYVsqrXuP0bZxJaTqdgoA==}
    engines: {node: '>= 0.4'}

  async@3.2.6:
    resolution: {integrity: sha512-htCUDlxyyCLMgaM3xXg0C0LW2xqfuQ6p05pCEIsXuyQ+a1koYKTuBMzRNwmybfLgvJDMd0r1LTn4+E0Ti6C2AA==}

  asynckit@0.4.0:
    resolution: {integrity: sha512-Oei9OH4tRh0YqU3GxhX79dM/mwVgvbZJaSNaRk+bshkj0S5cfHcgYakreBjrHwatXKbz+IoIdYLxrKim2MjW0Q==}

  available-typed-arrays@1.0.7:
    resolution: {integrity: sha512-wvUjBtSGN7+7SjNpq/9M2Tg350UZD3q62IFZLbRAR1bSMlCo1ZaeW+BJ+D090e4hIIZLBcTDWe4Mh4jvUDajzQ==}
    engines: {node: '>= 0.4'}

  axe-core@4.10.3:
    resolution: {integrity: sha512-Xm7bpRXnDSX2YE2YFfBk2FnF0ep6tmG7xPh8iHee8MIcrgq762Nkce856dYtJYLkuIoYZvGfTs/PbZhideTcEg==}
    engines: {node: '>=4'}

  axios@1.8.3:
    resolution: {integrity: sha512-iP4DebzoNlP/YN2dpwCgb8zoCmhtkajzS48JvwmkSkXvPI3DHc7m+XYL5tGnSlJtR6nImXZmdCuN5aP8dh1d8A==}

  axobject-query@4.1.0:
    resolution: {integrity: sha512-qIj0G9wZbMGNLjLmg1PT6v2mE9AH2zlnADJD/2tC6E00hgmhUOfEB6greHPAfLRSufHqROIUTkw6E+M3lH0PTQ==}
    engines: {node: '>= 0.4'}

  balanced-match@1.0.2:
    resolution: {integrity: sha512-3oSeUO0TMV67hN1AmbXsK4yaqU7tjiHlbxRDZOpH0KW9+CeX4bRAaX0Anxt0tx2MrpRpWwQaPwIlISEJhYU5Pw==}

  base64-js@1.5.1:
    resolution: {integrity: sha512-AKpaYlHn8t4SVbOHCy+b5+KKgvR4vrsD8vbvrbiQJps7fKDTkjkDry6ji0rUJjC0kzbNePLwzxq8iypo41qeWA==}

  bl@4.1.0:
    resolution: {integrity: sha512-1W07cM9gS6DcLperZfFSj+bWLtaPGSOHWhPiGzXmvVJbRLdG82sH/Kn8EtW1VqWVA54AKf2h5k5BbnIbwF3h6w==}

  body-parser@2.2.0:
    resolution: {integrity: sha512-02qvAaxv8tp7fBa/mw1ga98OGm+eCbqzJOKoRt70sLmfEEi+jyBYVTDGfCL/k06/4EMk/z01gCe7HoCH/f2LTg==}
    engines: {node: '>=18'}

  brace-expansion@1.1.11:
    resolution: {integrity: sha512-iCuPHDFgrHX7H2vEI/5xpz07zSHB00TpugqhmYtVmMO6518mCuRMoOYFldEBl0g187ufozdaHgWKcYFb61qGiA==}

  brace-expansion@2.0.1:
    resolution: {integrity: sha512-XnAIvQ8eM+kC6aULx6wuQiwVsnzsi9d3WxzV3FpWTGA19F621kwdbsAcFKXgKUHZWsy+mY6iL1sHTxWEFCytDA==}

  braces@3.0.3:
    resolution: {integrity: sha512-yQbXgO/OSZVD2IsiLlro+7Hf6Q18EJrKSEsdoMzKePKXct3gvD8oLcOQdIzGupr5Fj+EDe8gO/lxc1BzfMpxvA==}
    engines: {node: '>=8'}

  buffer@5.7.1:
    resolution: {integrity: sha512-EHcyIPBQ4BSGlvjB16k5KgAJ27CIsHY/2JBmCRReo48y9rQ3MaUzWX3KVlBa4U7MyX02HdVj0K7C3WaB3ju7FQ==}

  busboy@1.6.0:
    resolution: {integrity: sha512-8SFQbg/0hQ9xy3UNTB0YEnsNBbWfhf7RtnzpL7TkBiTBRfrQ9Fxcnz7VJsleJpyp6rVLvXiuORqjlHi5q+PYuA==}
    engines: {node: '>=10.16.0'}

  bytes@3.1.2:
    resolution: {integrity: sha512-/Nf7TyzTx6S3yRJObOAV7956r8cr2+Oj8AC5dt8wSP3BQAoeX58NoHyCU8P8zGkNXStjTSi6fzO6F0pBdcYbEg==}
    engines: {node: '>= 0.8'}

  cac@6.7.14:
    resolution: {integrity: sha512-b6Ilus+c3RrdDk+JhLKUAQfzzgLEPy6wcXqS7f/xe1EETvsDP6GORG7SFuOs6cID5YkqchW/LXZbX5bc8j7ZcQ==}
    engines: {node: '>=8'}

  call-bind-apply-helpers@1.0.2:
    resolution: {integrity: sha512-Sp1ablJ0ivDkSzjcaJdxEunN5/XvksFJ2sMBFfq6x0ryhQV/2b/KwFe21cMpmHtPOSij8K99/wSfoEuTObmuMQ==}
    engines: {node: '>= 0.4'}

  call-bind@1.0.8:
    resolution: {integrity: sha512-oKlSFMcMwpUg2ednkhQ454wfWiU/ul3CkJe/PEHcTKuiX6RpbehUiFMXu13HalGZxfUwCQzZG747YXBn1im9ww==}
    engines: {node: '>= 0.4'}

  call-bound@1.0.4:
    resolution: {integrity: sha512-+ys997U96po4Kx/ABpBCqhA9EuxJaQWDQg7295H4hBphv3IZg0boBKuwYpt4YXp6MZ5AmZQnU/tyMTlRpaSejg==}
    engines: {node: '>= 0.4'}

  callsites@3.1.0:
    resolution: {integrity: sha512-P8BjAsXvZS+VIDUI11hHCQEv74YT67YUi5JJFNWIqL235sBmjX4+qx9Muvls5ivyNENctx46xQLQ3aTuE7ssaQ==}
    engines: {node: '>=6'}

  caniuse-lite@1.0.30001704:
    resolution: {integrity: sha512-+L2IgBbV6gXB4ETf0keSvLr7JUrRVbIaB/lrQ1+z8mRcQiisG5k+lG6O4n6Y5q6f5EuNfaYXKgymucphlEXQew==}

  chai@5.2.0:
    resolution: {integrity: sha512-mCuXncKXk5iCLhfhwTc0izo0gtEmpz5CtG2y8GiOINBlMVS6v8TMRc5TaLWKS6692m9+dVVfzgeVxR5UxWHTYw==}
    engines: {node: '>=12'}

  chalk@4.1.2:
    resolution: {integrity: sha512-oKnbhFyRIXpUuez8iBMmyEa4nbj4IOQyuhc/wy9kY7/WVPcwIO9VA668Pu8RkO7+0G76SLROeyw9CpQ061i4mA==}
    engines: {node: '>=10'}

  chalk@5.4.1:
    resolution: {integrity: sha512-zgVZuo2WcZgfUEmsn6eO3kINexW8RAE4maiQ8QNs8CtpPCSyMiYsULR3HQYkm3w8FIA3SberyMJMSldGsW+U3w==}
    engines: {node: ^12.17.0 || ^14.13 || >=16.0.0}

  check-error@2.1.1:
    resolution: {integrity: sha512-OAlb+T7V4Op9OwdkjmguYRqncdlx5JiofwOAUkmTF+jNdHwzTaTs4sRAGpzLF3oOz5xAyDGrPgeIDFQmDOTiJw==}
    engines: {node: '>= 16'}

  class-variance-authority@0.7.1:
    resolution: {integrity: sha512-Ka+9Trutv7G8M6WT6SeiRWz792K5qEqIGEGzXKhAE6xOWAY6pPH8U+9IY3oCMv6kqTmLsv7Xh/2w2RigkePMsg==}

  cli-cursor@3.1.0:
    resolution: {integrity: sha512-I/zHAwsKf9FqGoXM4WWRACob9+SNukZTd94DWF57E4toouRulbCxcUh6RKUEOQlYTHJnzkPMySvPNaaSLNfLZw==}
    engines: {node: '>=8'}

  cli-cursor@5.0.0:
    resolution: {integrity: sha512-aCj4O5wKyszjMmDT4tZj93kxyydN/K5zPWSCe6/0AV/AA1pqe5ZBIw0a2ZfPQV7lL5/yb5HsUreJ6UFAF1tEQw==}
    engines: {node: '>=18'}

  cli-spinners@2.6.1:
    resolution: {integrity: sha512-x/5fWmGMnbKQAaNwN+UZlV79qBLM9JFnJuJ03gIi5whrob0xV0ofNVHy9DhwGdsMJQc2OKv0oGmLzvaqvAVv+g==}
    engines: {node: '>=6'}

  cli-truncate@4.0.0:
    resolution: {integrity: sha512-nPdaFdQ0h/GEigbPClz11D0v/ZJEwxmeVZGeMo3Z5StPtUTkA9o1lD6QwoirYiSDzbcwn2XcjwmCp68W1IS4TA==}
    engines: {node: '>=18'}

  client-only@0.0.1:
    resolution: {integrity: sha512-IV3Ou0jSMzZrd3pZ48nLkT9DA7Ag1pnPzaiQhpW7c3RbcqqzvzzVu+L8gfqMp/8IM2MQtSiqaCxrrcfu8I8rMA==}

  cliui@8.0.1:
    resolution: {integrity: sha512-BSeNnyus75C4//NQ9gQt1/csTXyo/8Sb+afLAkzAptFuMsod9HFokGNudZpi/oQV73hnVK+sR+5PVRMd+Dr7YQ==}
    engines: {node: '>=12'}

  clone@1.0.4:
    resolution: {integrity: sha512-JQHZ2QMW6l3aH/j6xCqQThY/9OH4D/9ls34cgkUBiEeocRTU04tHfKPBsUK1PqZCUQM7GiA0IIXJSuXHI64Kbg==}
    engines: {node: '>=0.8'}

  clsx@2.1.1:
    resolution: {integrity: sha512-eYm0QWBtUrBWZWG0d386OGAw16Z995PiOVo2B7bjWSbHedGl5e0ZWaq65kOGgUSNesEIDkB9ISbTg/JK9dhCZA==}
    engines: {node: '>=6'}

  color-convert@2.0.1:
    resolution: {integrity: sha512-RRECPsj7iu/xb5oKYcsFHSppFNnsj/52OVTRKb4zP5onXwVF3zVmmToNcOfGC+CRDpfK/U584fMg38ZHCaElKQ==}
    engines: {node: '>=7.0.0'}

  color-name@1.1.4:
    resolution: {integrity: sha512-dOy+3AuW3a2wNbZHIuMZpTcgjGuLU/uBL/ubcZF9OXbDo8ff4O8yVp5Bf0efS8uEoYo5q4Fx7dY9OgQGXgAsQA==}

  color-string@1.9.1:
    resolution: {integrity: sha512-shrVawQFojnZv6xM40anx4CkoDP+fZsw/ZerEMsW/pyzsRbElpsL/DBVW7q3ExxwusdNXI3lXpuhEZkzs8p5Eg==}

  color@4.2.3:
    resolution: {integrity: sha512-1rXeuUUiGGrykh+CeBdu5Ie7OJwinCgQY0bc7GCRxy5xVHy+moaqkpL/jqQq0MtQOeYcrqEz4abc5f0KtU7W4A==}
    engines: {node: '>=12.5.0'}

  colorette@2.0.20:
    resolution: {integrity: sha512-IfEDxwoWIjkeXL1eXcDiow4UbKjhLdq6/EuSVR9GMN7KVH3r9gQ83e73hsz1Nd1T3ijd5xv1wcWRYO+D6kCI2w==}

  combined-stream@1.0.8:
    resolution: {integrity: sha512-FQN4MRfuJeHf7cBbBMJFXhKSDq+2kAArBlmRBvcvFE5BB1HZKXtSFASDhdlz9zOYwxh8lDdnvmMOe/+5cdoEdg==}
    engines: {node: '>= 0.8'}

  commander@13.1.0:
    resolution: {integrity: sha512-/rFeCpNJQbhSZjGVwO9RFV3xPqbnERS8MmIQzCtD/zl6gpJuV/bMLuN92oG3F7d8oDEHHRrujSXNUr8fpjntKw==}
    engines: {node: '>=18'}

  concat-map@0.0.1:
    resolution: {integrity: sha512-/Srv4dswyQNBfohGpz9o6Yb3Gz3SrUDqBH5rTuhGR7ahtlbYKnVxw2bCFMRljaA7EXHaXZ8wsHdodFvbkhKmqg==}

  content-disposition@1.0.0:
    resolution: {integrity: sha512-Au9nRL8VNUut/XSzbQA38+M78dzP4D+eqg3gfJHMIHHYa3bg067xj1KxMUWj+VULbiZMowKngFFbKczUrNJ1mg==}
    engines: {node: '>= 0.6'}

  content-type@1.0.5:
    resolution: {integrity: sha512-nTjqfcBFEipKdXCv4YDQWCfmcLZKm81ldF0pAopTvyrFGVbcR6P/VAAd5G7N+0tTr8QqiU0tFadD6FK4NtJwOA==}
    engines: {node: '>= 0.6'}

  convex-helpers@0.1.83:
    resolution: {integrity: sha512-Tdv+pOv4MWSM7GNvbTplH4N94Om+BAh9WC1RkIE7rv+f/HGmdaBFJy39FI2ceg6AJmuTJeY2dtkL0t1OQ8H5MA==}
    hasBin: true
    peerDependencies:
      convex: ^1.13.0
      hono: ^4.0.5
      react: ^17.0.2 || ^18.0.0 || ^19.0.0
      typescript: ^5.5
      zod: ^3.22.4
    peerDependenciesMeta:
      hono:
        optional: true
      react:
        optional: true
      typescript:
        optional: true
      zod:
        optional: true

  convex-test@0.0.36:
    resolution: {integrity: sha512-xcmjiYodRNypQLIVTSq/23BSH1sbJ8GKKKSX9A/JmZovrm1SEV0ATYriOlvRyoU6+3BNWt0AvP2Wql2HOSMHOg==}
    peerDependencies:
      convex: ^1.16.4

  convex@1.24.0:
    resolution: {integrity: sha512-prabibvtKonA6e5VvBnT01xLbSmA4QwGdMTeJpxXyOiq39A2+FVxoALDnEiNsGFaiEuzHBsP14vfGgg/EsBb9w==}
    engines: {node: '>=18.0.0', npm: '>=7.0.0'}
    hasBin: true
    peerDependencies:
      '@auth0/auth0-react': ^2.0.1
      '@clerk/clerk-react': ^4.12.8 || ^5.0.0
      react: ^18.0.0 || ^19.0.0-0 || ^19.0.0
    peerDependenciesMeta:
      '@auth0/auth0-react':
        optional: true
      '@clerk/clerk-react':
        optional: true
      react:
        optional: true

  cookie-signature@1.2.2:
    resolution: {integrity: sha512-D76uU73ulSXrD1UXF4KE2TMxVVwhsnCgfAyTg9k8P6KGZjlXKrOLe4dJQKI3Bxi5wjesZoFXJWElNWBjPZMbhg==}
    engines: {node: '>=6.6.0'}

  cookie@0.7.2:
    resolution: {integrity: sha512-yki5XnKuf750l50uGTllt6kKILY4nQ1eNIQatoXEByZ5dWgnKqbnqmTrBE5B4N7lrMJKQ2ytWMiTO2o0v6Ew/w==}
    engines: {node: '>= 0.6'}

  cors@2.8.5:
    resolution: {integrity: sha512-KIHbLJqu73RGr/hnbrO9uBeixNGuvSQjul/jdFvS/KFSIH1hWVd1ng7zOHx+YrEfInLG7q4n6GHQ9cDtxv/P6g==}
    engines: {node: '>= 0.10'}

  cross-spawn@7.0.6:
    resolution: {integrity: sha512-uV2QOWP2nWzsy2aMp8aRibhi9dlzF5Hgh5SHaB9OiTGEyDTiJJyx0uy51QXdyWbtAHNua4XJzUKca3OzKUd3vA==}
    engines: {node: '>= 8'}

  csstype@3.1.3:
    resolution: {integrity: sha512-M1uQkMl8rQK/szD0LNhtqxIPLpimGm8sOBwU7lLnCpSbTyY3yeU1Vc7l4KT5zT4s/yOxHH5O7tIuuLOCnLADRw==}

  damerau-levenshtein@1.0.8:
    resolution: {integrity: sha512-sdQSFB7+llfUcQHUQO3+B8ERRj0Oa4w9POWMI/puGtuf7gFywGmkaLCElnudfTiKZV+NvHqL0ifzdrI8Ro7ESA==}

  data-view-buffer@1.0.2:
    resolution: {integrity: sha512-EmKO5V3OLXh1rtK2wgXRansaK1/mtVdTUEiEI0W8RkvgT05kfxaH29PliLnpLP73yYO6142Q72QNa8Wx/A5CqQ==}
    engines: {node: '>= 0.4'}

  data-view-byte-length@1.0.2:
    resolution: {integrity: sha512-tuhGbE6CfTM9+5ANGf+oQb72Ky/0+s3xKUpHvShfiz2RxMFgFPjsXuRLBVMtvMs15awe45SRb83D6wH4ew6wlQ==}
    engines: {node: '>= 0.4'}

  data-view-byte-offset@1.0.1:
    resolution: {integrity: sha512-BS8PfmtDGnrgYdOonGZQdLZslWIeCGFP9tpan0hi1Co2Zr2NKADsvGYA8XxuG/4UWgJ6Cjtv+YJnB6MM69QGlQ==}
    engines: {node: '>= 0.4'}

  date-fns@4.1.0:
    resolution: {integrity: sha512-Ukq0owbQXxa/U3EGtsdVBkR1w7KOQ5gIBqdH2hkvknzZPYvBxb/aa6E8L7tmjFtkwZBu3UXBbjIgPo/Ez4xaNg==}

  debug@3.2.7:
    resolution: {integrity: sha512-CFjzYYAi4ThfiQvizrFQevTTXHtnCqWfe7x1AhgEscTz6ZbLbfoLRLPugTQyBth6f8ZERVUSyWHFD/7Wu4t1XQ==}
    peerDependencies:
      supports-color: '*'
    peerDependenciesMeta:
      supports-color:
        optional: true

  debug@4.4.0:
    resolution: {integrity: sha512-6WTZ/IxCY/T6BALoZHaE4ctp9xm+Z5kY/pzYaCHRFeyVhojxlrm+46y68HA6hr0TcwEssoxNiDEUJQjfPZ/RYA==}
    engines: {node: '>=6.0'}
    peerDependencies:
      supports-color: '*'
    peerDependenciesMeta:
      supports-color:
        optional: true

  deep-eql@5.0.2:
    resolution: {integrity: sha512-h5k/5U50IJJFpzfL6nO9jaaumfjO/f2NjK/oYB2Djzm4p9L+3T9qWpZqZ2hAbLPuuYq9wrU08WQyBTL5GbPk5Q==}
    engines: {node: '>=6'}

  deep-is@0.1.4:
    resolution: {integrity: sha512-oIPzksmTg4/MriiaYGO+okXDT7ztn/w3Eptv/+gSIdMdKsJo0u4CfYNFJPy+4SKMuCqGw2wxnA+URMg3t8a/bQ==}

  defaults@1.0.4:
    resolution: {integrity: sha512-eFuaLoy/Rxalv2kr+lqMlUnrDWV+3j4pljOIJgLIhI058IQfWJ7vXhyEIHu+HtC738klGALYxOKDO0bQP3tg8A==}

  define-data-property@1.1.4:
    resolution: {integrity: sha512-rBMvIzlpA8v6E+SJZoo++HAYqsLrkg7MSfIinMPFhmkorw7X+dOXVJQs+QT69zGkzMyfDnIMN2Wid1+NbL3T+A==}
    engines: {node: '>= 0.4'}

  define-lazy-prop@2.0.0:
    resolution: {integrity: sha512-Ds09qNh8yw3khSjiJjiUInaGX9xlqZDY7JVryGxdxV7NPeuqQfplOpQ66yJFZut3jLa5zOwkXw1g9EI2uKh4Og==}
    engines: {node: '>=8'}

  define-properties@1.2.1:
    resolution: {integrity: sha512-8QmQKqEASLd5nx0U1B1okLElbUuuttJ/AnYmRXbbbGDWh6uS208EjD4Xqq/I9wK7u0v6O08XhTWnt5XtEbR6Dg==}
    engines: {node: '>= 0.4'}

  delayed-stream@1.0.0:
    resolution: {integrity: sha512-ZySD7Nf91aLB0RxL4KGrKHBXl7Eds1DAmEdcoVawXnLD7SDhpNgtuII2aAkg7a7QS41jxPSZ17p4VdGnMHk3MQ==}
    engines: {node: '>=0.4.0'}

  depd@2.0.0:
    resolution: {integrity: sha512-g7nH6P6dyDioJogAAGprGpCtVImJhpPk/roCzdb3fIh61/s/nPsfR6onyMwkCAR/OlC3yBC0lESvUoQEAssIrw==}
    engines: {node: '>= 0.8'}

  dequal@2.0.3:
    resolution: {integrity: sha512-0je+qPKHEMohvfRTCEo3CrPG6cAzAYgmzKyxRiYSSDkS6eGJdyVJm7WaYA5ECaAD9wLB2T4EEeymA5aFVcYXCA==}
    engines: {node: '>=6'}

  detect-libc@2.0.3:
    resolution: {integrity: sha512-bwy0MGW55bG41VqxxypOsdSdGqLwXPI/focwgTYCFMbdUiBAxLg9CFzG08sz2aqzknwiX7Hkl0bQENjg8iLByw==}
    engines: {node: '>=8'}

  detect-libc@2.0.4:
    resolution: {integrity: sha512-3UDv+G9CsCKO1WKMGw9fwq/SWJYbI0c5Y7LU1AXYoDdbhE2AHQ6N6Nb34sG8Fj7T5APy8qXDCKuuIHd1BR0tVA==}
    engines: {node: '>=8'}

  detect-node-es@1.1.0:
    resolution: {integrity: sha512-ypdmJU/TbBby2Dxibuv7ZLW3Bs1QEmM7nHjEANfohJLvE0XVujisn1qPJcZxg+qDucsr+bP6fLD1rPS3AhJ7EQ==}

  diff-match-patch@1.0.5:
    resolution: {integrity: sha512-IayShXAgj/QMXgB0IWmKx+rOPuGMhqm5w6jvFxmVenXKIzRqTAAsbBPT3kWQeGANj3jGgvcvv4yK6SxqYmikgw==}

  diff-sequences@29.6.3:
    resolution: {integrity: sha512-EjePK1srD3P08o2j4f0ExnylqRs5B9tJjcp9t1krH2qRi8CCdsYfwe9JgSLurFBWwq4uOlipzfk5fHNvwFKr8Q==}
    engines: {node: ^14.15.0 || ^16.10.0 || >=18.0.0}

  doctrine@2.1.0:
    resolution: {integrity: sha512-35mSku4ZXK0vfCuHEDAwt55dg2jNajHZ1odvF+8SSr82EsZY4QmXfuWso8oEd8zRhVObSN18aM0CjSdoBX7zIw==}
    engines: {node: '>=0.10.0'}

  dotenv-expand@11.0.7:
    resolution: {integrity: sha512-zIHwmZPRshsCdpMDyVsqGmgyP0yT8GAgXUnkdAoJisxvf33k7yO6OuoKmcTGuXPWSsm8Oh88nZicRLA9Y0rUeA==}
    engines: {node: '>=12'}

  dotenv@16.4.7:
    resolution: {integrity: sha512-47qPchRCykZC03FhkYAhrvwU4xDBFIj1QPqaarj6mdM/hgUzfPHcpkHJOn3mJAufFeeAxAzeGsr5X0M4k6fLZQ==}
    engines: {node: '>=12'}

  dunder-proto@1.0.1:
    resolution: {integrity: sha512-KIN/nDJBQRcXw0MLVhZE9iQHmG68qAVIBg9CqmUYjmQIhgij9U5MFvrqkUL5FbtyyzZuOeOt0zdeRe4UY7ct+A==}
    engines: {node: '>= 0.4'}

  ee-first@1.1.1:
    resolution: {integrity: sha512-WMwm9LhRUo+WUaRN+vRuETqG89IgZphVSNkdFgeb6sS/E4OrDIN7t48CAewSHXc6C8lefD8KKfr5vY61brQlow==}

  ejs@3.1.10:
    resolution: {integrity: sha512-UeJmFfOrAQS8OJWPZ4qtgHyWExa088/MtK5UEyoJGFH67cDEXkZSviOiKRCZ4Xij0zxI3JECgYs3oKx+AizQBA==}
    engines: {node: '>=0.10.0'}
    hasBin: true

  emoji-regex@10.4.0:
    resolution: {integrity: sha512-EC+0oUMY1Rqm4O6LLrgjtYDvcVYTy7chDnM4Q7030tP4Kwj3u/pR6gP9ygnp2CJMK5Gq+9Q2oqmrFJAz01DXjw==}

  emoji-regex@8.0.0:
    resolution: {integrity: sha512-MSjYzcWNOA0ewAHpz0MxpYFvwg6yjy1NG3xteoqz644VCo/RPgnr1/GGt+ic3iJTzQ8Eu3TdM14SawnVUmGE6A==}

  emoji-regex@9.2.2:
    resolution: {integrity: sha512-L18DaJsXSUk2+42pv8mLs5jJT2hqFkFE4j21wOmgbUqsZ2hL72NsUU785g9RXgo3s0ZNgVl42TiHp3ZtOv/Vyg==}

  encodeurl@2.0.0:
    resolution: {integrity: sha512-Q0n9HRi4m6JuGIV1eFlmvJB7ZEVxu93IrMyiMsGC0lrMJMWzRgx6WGquyfQgZVb31vhGgXnfmPNNXmxnOkRBrg==}
    engines: {node: '>= 0.8'}

  end-of-stream@1.4.4:
    resolution: {integrity: sha512-+uw1inIHVPQoaVuHzRyXd21icM+cnt4CzD5rW+NC1wjOUSTOs+Te7FOv7AhN7vS9x/oIyhLP5PR1H+phQAHu5Q==}

  enhanced-resolve@5.18.1:
    resolution: {integrity: sha512-ZSW3ma5GkcQBIpwZTSRAI8N71Uuwgs93IezB7mf7R60tC8ZbJideoDNKjHn2O9KIlx6rkGTTEk1xUCK2E1Y2Yg==}
    engines: {node: '>=10.13.0'}

  enquirer@2.3.6:
    resolution: {integrity: sha512-yjNnPr315/FjS4zIsUxYguYUPP2e1NK4d7E7ZOLiyYCcbFBiTMyID+2wvm2w6+pZ/odMA7cRkjhsPbltwBOrLg==}
    engines: {node: '>=8.6'}

  environment@1.1.0:
    resolution: {integrity: sha512-xUtoPkMggbz0MPyPiIWr1Kp4aeWJjDZ6SMvURhimjdZgsRuDplF5/s9hcgGhyXMhs+6vpnuoiZ2kFiu3FMnS8Q==}
    engines: {node: '>=18'}

  es-abstract@1.23.9:
    resolution: {integrity: sha512-py07lI0wjxAC/DcfK1S6G7iANonniZwTISvdPzk9hzeH0IZIshbuuFxLIU96OyF89Yb9hiqWn8M/bY83KY5vzA==}
    engines: {node: '>= 0.4'}

  es-define-property@1.0.1:
    resolution: {integrity: sha512-e3nRfgfUZ4rNGL232gUgX06QNyyez04KdjFrF+LTRoOXmrOgFKDg4BCdsjW8EnT69eqdYGmRpJwiPVYNrCaW3g==}
    engines: {node: '>= 0.4'}

  es-errors@1.3.0:
    resolution: {integrity: sha512-Zf5H2Kxt2xjTvbJvP2ZWLEICxA6j+hAmMzIlypy4xcBg1vKVnx89Wy0GbS+kf5cwCVFFzdCFh2XSCFNULS6csw==}
    engines: {node: '>= 0.4'}

  es-iterator-helpers@1.2.1:
    resolution: {integrity: sha512-uDn+FE1yrDzyC0pCo961B2IHbdM8y/ACZsKD4dG6WqrjV53BADjwa7D+1aom2rsNVfLyDgU/eigvlJGJ08OQ4w==}
    engines: {node: '>= 0.4'}

  es-module-lexer@1.7.0:
    resolution: {integrity: sha512-jEQoCwk8hyb2AZziIOLhDqpm5+2ww5uIE6lkO/6jcOCusfk6LhMHpXXfBLXTZ7Ydyt0j4VoUQv6uGNYbdW+kBA==}

  es-object-atoms@1.1.1:
    resolution: {integrity: sha512-FGgH2h8zKNim9ljj7dankFPcICIK9Cp5bm+c2gQSYePhpaG5+esrLODihIorn+Pe6FGJzWhXQotPv73jTaldXA==}
    engines: {node: '>= 0.4'}

  es-set-tostringtag@2.1.0:
    resolution: {integrity: sha512-j6vWzfrGVfyXxge+O0x5sh6cvxAog0a/4Rdd2K36zCMV5eJ+/+tOAngRO8cODMNWbVRdVlmGZQL2YS3yR8bIUA==}
    engines: {node: '>= 0.4'}

  es-shim-unscopables@1.1.0:
    resolution: {integrity: sha512-d9T8ucsEhh8Bi1woXCf+TIKDIROLG5WCkxg8geBCbvk22kzwC5G2OnXVMO6FUsvQlgUUXQ2itephWDLqDzbeCw==}
    engines: {node: '>= 0.4'}

  es-to-primitive@1.3.0:
    resolution: {integrity: sha512-w+5mJ3GuFL+NjVtJlvydShqE1eN3h3PbI7/5LAsYJP/2qtuMXjfL2LpHSRqo4b4eSF5K/DH1JXKUAHSB2UW50g==}
    engines: {node: '>= 0.4'}

  esbuild@0.25.1:
    resolution: {integrity: sha512-BGO5LtrGC7vxnqucAe/rmvKdJllfGaYWdyABvyMoXQlfYMb2bbRuReWR5tEGE//4LcNJj9XrkovTqNYRFZHAMQ==}
    engines: {node: '>=18'}
    hasBin: true

  escalade@3.2.0:
    resolution: {integrity: sha512-WUj2qlxaQtO4g6Pq5c29GTcWGDyd8itL8zTlipgECz3JesAiiOKotd8JU6otB3PACgG6xkJUyVhboMS+bje/jA==}
    engines: {node: '>=6'}

  escape-html@1.0.3:
    resolution: {integrity: sha512-NiSupZ4OeuGwr68lGIeym/ksIZMJodUGOSCZ/FSnTxcrekbvqrgdUxlJOMpijaKZVjAJrWrGs/6Jy8OMuyj9ow==}

  escape-string-regexp@1.0.5:
    resolution: {integrity: sha512-vbRorB5FUQWvla16U8R/qgaFIya2qGzwDrNmCZuYKrbdSUMG6I1ZCGQRefkRVhuOkIGVne7BQ35DSfo1qvJqFg==}
    engines: {node: '>=0.8.0'}

  escape-string-regexp@4.0.0:
    resolution: {integrity: sha512-TtpcNJ3XAzx3Gq8sWRzJaVajRs0uVxA2YAkdb1jm2YkPz4G6egUFAyA3n5vtEIZefPk5Wa4UXbKuS5fKkJWdgA==}
    engines: {node: '>=10'}

  eslint-config-next@15.3.1:
    resolution: {integrity: sha512-GnmyVd9TE/Ihe3RrvcafFhXErErtr2jS0JDeCSp3vWvy86AXwHsRBt0E3MqP/m8ACS1ivcsi5uaqjbhsG18qKw==}
    peerDependencies:
      eslint: ^7.23.0 || ^8.0.0 || ^9.0.0
      typescript: '>=3.3.1'
    peerDependenciesMeta:
      typescript:
        optional: true

  eslint-import-resolver-node@0.3.9:
    resolution: {integrity: sha512-WFj2isz22JahUv+B788TlO3N6zL3nNJGU8CcZbPZvVEkBPaJdCV4vy5wyghty5ROFbCRnm132v8BScu5/1BQ8g==}

  eslint-import-resolver-typescript@3.9.0:
    resolution: {integrity: sha512-EUcFmaz0zAa6P2C9jAb5XDymRld8S6TURvWcIW7y+czOW+K8hrjgQgbhBsNE0J/dDZ6HLfcn70LqnIil9W+ICw==}
    engines: {node: ^14.18.0 || >=16.0.0}
    peerDependencies:
      eslint: '*'
      eslint-plugin-import: '*'
      eslint-plugin-import-x: '*'
    peerDependenciesMeta:
      eslint-plugin-import:
        optional: true
      eslint-plugin-import-x:
        optional: true

  eslint-module-utils@2.12.0:
    resolution: {integrity: sha512-wALZ0HFoytlyh/1+4wuZ9FJCD/leWHQzzrxJ8+rebyReSLk7LApMyd3WJaLVoN+D5+WIdJyDK1c6JnE65V4Zyg==}
    engines: {node: '>=4'}
    peerDependencies:
      '@typescript-eslint/parser': '*'
      eslint: '*'
      eslint-import-resolver-node: '*'
      eslint-import-resolver-typescript: '*'
      eslint-import-resolver-webpack: '*'
    peerDependenciesMeta:
      '@typescript-eslint/parser':
        optional: true
      eslint:
        optional: true
      eslint-import-resolver-node:
        optional: true
      eslint-import-resolver-typescript:
        optional: true
      eslint-import-resolver-webpack:
        optional: true

  eslint-plugin-import@2.31.0:
    resolution: {integrity: sha512-ixmkI62Rbc2/w8Vfxyh1jQRTdRTF52VxwRVHl/ykPAmqG+Nb7/kNn+byLP0LxPgI7zWA16Jt82SybJInmMia3A==}
    engines: {node: '>=4'}
    peerDependencies:
      '@typescript-eslint/parser': '*'
      eslint: ^2 || ^3 || ^4 || ^5 || ^6 || ^7.2.0 || ^8 || ^9
    peerDependenciesMeta:
      '@typescript-eslint/parser':
        optional: true

  eslint-plugin-jsx-a11y@6.10.2:
    resolution: {integrity: sha512-scB3nz4WmG75pV8+3eRUQOHZlNSUhFNq37xnpgRkCCELU3XMvXAxLk1eqWWyE22Ki4Q01Fnsw9BA3cJHDPgn2Q==}
    engines: {node: '>=4.0'}
    peerDependencies:
      eslint: ^3 || ^4 || ^5 || ^6 || ^7 || ^8 || ^9

  eslint-plugin-react-hooks@5.2.0:
    resolution: {integrity: sha512-+f15FfK64YQwZdJNELETdn5ibXEUQmW1DZL6KXhNnc2heoy/sg9VJJeT7n8TlMWouzWqSWavFkIhHyIbIAEapg==}
    engines: {node: '>=10'}
    peerDependencies:
      eslint: ^3.0.0 || ^4.0.0 || ^5.0.0 || ^6.0.0 || ^7.0.0 || ^8.0.0-0 || ^9.0.0

  eslint-plugin-react@7.37.4:
    resolution: {integrity: sha512-BGP0jRmfYyvOyvMoRX/uoUeW+GqNj9y16bPQzqAHf3AYII/tDs+jMN0dBVkl88/OZwNGwrVFxE7riHsXVfy/LQ==}
    engines: {node: '>=4'}
    peerDependencies:
      eslint: ^3 || ^4 || ^5 || ^6 || ^7 || ^8 || ^9.7

  eslint-scope@8.3.0:
    resolution: {integrity: sha512-pUNxi75F8MJ/GdeKtVLSbYg4ZI34J6C0C7sbL4YOp2exGwen7ZsuBqKzUhXd0qMQ362yET3z+uPwKeg/0C2XCQ==}
    engines: {node: ^18.18.0 || ^20.9.0 || >=21.1.0}

  eslint-visitor-keys@3.4.3:
    resolution: {integrity: sha512-wpc+LXeiyiisxPlEkUzU6svyS1frIO3Mgxj1fdy7Pm8Ygzguax2N3Fa/D/ag1WqbOprdI+uY6wMUl8/a2G+iag==}
    engines: {node: ^12.22.0 || ^14.17.0 || >=16.0.0}

  eslint-visitor-keys@4.2.0:
    resolution: {integrity: sha512-UyLnSehNt62FFhSwjZlHmeokpRK59rcz29j+F1/aDgbkbRTk7wIc9XzdoasMUbRNKDM0qQt/+BJ4BrpFeABemw==}
    engines: {node: ^18.18.0 || ^20.9.0 || >=21.1.0}

  eslint@9.26.0:
    resolution: {integrity: sha512-Hx0MOjPh6uK9oq9nVsATZKE/Wlbai7KFjfCuw9UHaguDW3x+HF0O5nIi3ud39TWgrTjTO5nHxmL3R1eANinWHQ==}
    engines: {node: ^18.18.0 || ^20.9.0 || >=21.1.0}
    hasBin: true
    peerDependencies:
      jiti: '*'
    peerDependenciesMeta:
      jiti:
        optional: true

  espree@10.3.0:
    resolution: {integrity: sha512-0QYC8b24HWY8zjRnDTL6RiHfDbAWn63qb4LMj1Z4b076A4une81+z03Kg7l7mn/48PUTqoLptSXez8oknU8Clg==}
    engines: {node: ^18.18.0 || ^20.9.0 || >=21.1.0}

  esprima@4.0.1:
    resolution: {integrity: sha512-eGuFFw7Upda+g4p+QHvnW0RyTX/SVeJBDM/gCtMARO0cLuT2HcEKnTPvhjV6aGeqrCB/sbNop0Kszm0jsaWU4A==}
    engines: {node: '>=4'}
    hasBin: true

  esquery@1.6.0:
    resolution: {integrity: sha512-ca9pw9fomFcKPvFLXhBKUK90ZvGibiGOvRJNbjljY7s7uq/5YO4BOzcYtJqExdx99rF6aAcnRxHmcUHcz6sQsg==}
    engines: {node: '>=0.10'}

  esrecurse@4.3.0:
    resolution: {integrity: sha512-KmfKL3b6G+RXvP8N1vr3Tq1kL/oCFgn2NYXEtqP8/L3pKapUA4G8cFVaoF3SU323CD4XypR/ffioHmkti6/Tag==}
    engines: {node: '>=4.0'}

  estraverse@5.3.0:
    resolution: {integrity: sha512-MMdARuVEQziNTeJD8DgMqmhwR11BRQ/cBP+pLtYdSTnf3MIO8fFeiINEbX36ZdNlfU/7A9f3gUw49B3oQsvwBA==}
    engines: {node: '>=4.0'}

  estree-walker@3.0.3:
    resolution: {integrity: sha512-7RUKfXgSMMkzt6ZuXmqapOurLGPPfgj6l9uRZ7lRGolvk0y2yocc35LdcxKC5PQZdn2DMqioAQ2NoWcrTKmm6g==}

  esutils@2.0.3:
    resolution: {integrity: sha512-kVscqXk4OCp68SZ0dkgEKVi6/8ij300KBWTJq32P/dYeWTSwK41WyTxalN1eRmA5Z9UU/LX9D7FWSmV9SAYx6g==}
    engines: {node: '>=0.10.0'}

  etag@1.8.1:
    resolution: {integrity: sha512-aIL5Fx7mawVa300al2BnEE4iNvo1qETxLrPI/o05L7z6go7fCw1J6EQmbK4FmJ2AS7kgVF/KEZWufBfdClMcPg==}
    engines: {node: '>= 0.6'}

  eventemitter3@5.0.1:
    resolution: {integrity: sha512-GWkBvjiSZK87ELrYOSESUYeVIc9mvLLf/nXalMOS5dYrgZq9o5OVkbZAVM06CVxYsCwH9BDZFPlQTlPA1j4ahA==}

  eventsource-parser@3.0.1:
    resolution: {integrity: sha512-VARTJ9CYeuQYb0pZEPbzi740OWFgpHe7AYJ2WFZVnUDUQp5Dk2yJUgF36YsZ81cOyxT0QxmXD2EQpapAouzWVA==}
    engines: {node: '>=18.0.0'}

  eventsource@3.0.6:
    resolution: {integrity: sha512-l19WpE2m9hSuyP06+FbuUUf1G+R0SFLrtQfbRb9PRr+oimOfxQhgGCbVaXg5IvZyyTThJsxh6L/srkMiCeBPDA==}
    engines: {node: '>=18.0.0'}

  execa@8.0.1:
    resolution: {integrity: sha512-VyhnebXciFV2DESc+p6B+y0LjSm0krU4OgJN44qFAhBY0TJ+1V61tYD2+wHusZ6F9n5K+vl8k0sTy7PEfV4qpg==}
    engines: {node: '>=16.17'}

  expect-type@1.2.1:
    resolution: {integrity: sha512-/kP8CAwxzLVEeFrMm4kMmy4CCDlpipyA7MYLVrdJIkV0fYF0UaigQHRsxHiuY/GEea+bh4KSv3TIlgr+2UL6bw==}
    engines: {node: '>=12.0.0'}

  express-rate-limit@7.5.0:
    resolution: {integrity: sha512-eB5zbQh5h+VenMPM3fh+nw1YExi5nMr6HUCR62ELSP11huvxm/Uir1H1QEyTkk5QX6A58pX6NmaTMceKZ0Eodg==}
    engines: {node: '>= 16'}
    peerDependencies:
      express: ^4.11 || 5 || ^5.0.0-beta.1

  express@5.1.0:
    resolution: {integrity: sha512-DT9ck5YIRU+8GYzzU5kT3eHGA5iL+1Zd0EutOmTE9Dtk+Tvuzd23VBU+ec7HPNSTxXYO55gPV/hq4pSBJDjFpA==}
    engines: {node: '>= 18'}

  fast-deep-equal@3.1.3:
    resolution: {integrity: sha512-f3qQ9oQy9j2AhBe/H9VC91wLmKBCCU/gDOnKNAYG5hswO7BLKj09Hc5HYNz9cGI++xlpDCIgDaitVs03ATR84Q==}

  fast-glob@3.3.1:
    resolution: {integrity: sha512-kNFPyjhh5cKjrUltxs+wFx+ZkbRaxxmZ+X0ZU31SOsxCEtP9VPgtq2teZw1DebupL5GmDaNQ6yKMMVcM41iqDg==}
    engines: {node: '>=8.6.0'}

  fast-glob@3.3.3:
    resolution: {integrity: sha512-7MptL8U0cqcFdzIzwOTHoilX9x5BrNqye7Z/LuC7kCMRio1EMSyqRK3BEAUD7sXRq4iT4AzTVuZdhgQ2TCvYLg==}
    engines: {node: '>=8.6.0'}

  fast-json-stable-stringify@2.1.0:
    resolution: {integrity: sha512-lhd/wF+Lk98HZoTCtlVraHtfh5XYijIjalXck7saUtuanSDyLMxnHhSXEDJqHxD7msR8D0uCmqlkwjCV8xvwHw==}

  fast-levenshtein@2.0.6:
    resolution: {integrity: sha512-DCXu6Ifhqcks7TZKY3Hxp3y6qphY5SJZmrWMDrKcERSOXWQdMhU9Ig/PYrzyw/ul9jOIyh0N4M0tbC5hodg8dw==}

  fastq@1.19.1:
    resolution: {integrity: sha512-GwLTyxkCXjXbxqIhTsMI2Nui8huMPtnxg7krajPJAjnEG/iiOS7i+zCtWGZR9G0NBKbXKh6X9m9UIsYX/N6vvQ==}

  fdir@6.4.3:
    resolution: {integrity: sha512-PMXmW2y1hDDfTSRc9gaXIuCCRpuoz3Kaz8cUelp3smouvfT632ozg2vrT6lJsHKKOF59YLbOGfAWGUcKEfRMQw==}
    peerDependencies:
      picomatch: ^3 || ^4
    peerDependenciesMeta:
      picomatch:
        optional: true

  fdir@6.4.4:
    resolution: {integrity: sha512-1NZP+GK4GfuAv3PqKvxQRDMjdSRZjnkq7KfhlNrCNNlZ0ygQFpebfrnfnq/W7fpUnAv9aGWmY1zKx7FYL3gwhg==}
    peerDependencies:
      picomatch: ^3 || ^4
    peerDependenciesMeta:
      picomatch:
        optional: true

  figures@3.2.0:
    resolution: {integrity: sha512-yaduQFRKLXYOGgEn6AZau90j3ggSOyiqXU0F9JZfeXYhNa+Jk4X+s45A2zg5jns87GAFa34BBm2kXw4XpNcbdg==}
    engines: {node: '>=8'}

  file-entry-cache@8.0.0:
    resolution: {integrity: sha512-XXTUwCvisa5oacNGRP9SfNtYBNAMi+RPwBFmblZEF7N7swHYQS6/Zfk7SRwx4D5j3CH211YNRco1DEMNVfZCnQ==}
    engines: {node: '>=16.0.0'}

  filelist@1.0.4:
    resolution: {integrity: sha512-w1cEuf3S+DrLCQL7ET6kz+gmlJdbq9J7yXCSjK/OZCPA+qEN1WyF4ZAf0YYJa4/shHJra2t/d/r8SV4Ji+x+8Q==}

  fill-range@7.1.1:
    resolution: {integrity: sha512-YsGpe3WHLK8ZYi4tWDg2Jy3ebRz2rXowDxnld4bkQB00cc/1Zw9AWnC0i9ztDJitivtQvaI9KaLyKrc+hBW0yg==}
    engines: {node: '>=8'}

  finalhandler@2.1.0:
    resolution: {integrity: sha512-/t88Ty3d5JWQbWYgaOGCCYfXRwV1+be02WqYYlL6h0lEiUAMPM8o8qKGO01YIkOHzka2up08wvgYD0mDiI+q3Q==}
    engines: {node: '>= 0.8'}

  find-up@5.0.0:
    resolution: {integrity: sha512-78/PXT1wlLLDgTzDs7sjq9hzz0vXD+zn+7wypEe4fXQxCmdmqfGsEPQxmiCSQI3ajFV91bVSsvNtrJRiW6nGng==}
    engines: {node: '>=10'}

  flat-cache@4.0.1:
    resolution: {integrity: sha512-f7ccFPK3SXFHpx15UIGyRJ/FJQctuKZ0zVuN3frBo4HnK3cay9VEW0R6yPYFHC0AgqhukPzKjq22t5DmAyqGyw==}
    engines: {node: '>=16'}

  flat@5.0.2:
    resolution: {integrity: sha512-b6suED+5/3rTpUBdG1gupIl8MPFCAMA0QXwmljLhvCUKcUvdE4gWky9zpuGCcXHOsz4J9wPGNWq6OKpmIzz3hQ==}
    hasBin: true

  flatted@3.3.3:
    resolution: {integrity: sha512-GX+ysw4PBCz0PzosHDepZGANEuFCMLrnRTiEy9McGjmkCQYwRq4A/X786G/fjM/+OjsWSU1ZrY5qyARZmO/uwg==}

  follow-redirects@1.15.9:
    resolution: {integrity: sha512-gew4GsXizNgdoRyqmyfMHyAmXsZDk6mHkSxZFCzW9gwlbtOW44CDtYavM+y+72qD/Vq2l550kMF52DT8fOLJqQ==}
    engines: {node: '>=4.0'}
    peerDependencies:
      debug: '*'
    peerDependenciesMeta:
      debug:
        optional: true

  for-each@0.3.5:
    resolution: {integrity: sha512-dKx12eRCVIzqCxFGplyFKJMPvLEWgmNtUrpTiJIR5u97zEhRG8ySrtboPHZXx7daLxQVrl643cTzbab2tkQjxg==}
    engines: {node: '>= 0.4'}

  form-data@4.0.2:
    resolution: {integrity: sha512-hGfm/slu0ZabnNt4oaRZ6uREyfCj6P4fT/n6A1rGV+Z0VdGXjfOhVUpkn6qVQONHGIFwmveGXyDs75+nr6FM8w==}
    engines: {node: '>= 6'}

  forwarded@0.2.0:
    resolution: {integrity: sha512-buRG0fpBtRHSTCOASe6hD258tEubFoRLb4ZNA6NxMVHNw2gOcwHo9wyablzMzOA5z9xA9L1KNjk/Nt6MT9aYow==}
    engines: {node: '>= 0.6'}

  fresh@2.0.0:
    resolution: {integrity: sha512-Rx/WycZ60HOaqLKAi6cHRKKI7zxWbJ31MhntmtwMoaTeF7XFH9hhBp8vITaMidfljRQ6eYWCKkaTK+ykVJHP2A==}
    engines: {node: '>= 0.8'}

  front-matter@4.0.2:
    resolution: {integrity: sha512-I8ZuJ/qG92NWX8i5x1Y8qyj3vizhXS31OxjKDu3LKP+7/qBgfIKValiZIEwoVoJKUHlhWtYrktkxV1XsX+pPlg==}

  fs-constants@1.0.0:
    resolution: {integrity: sha512-y6OAwoSIf7FyjMIv94u+b5rdheZEjzR63GTyZJm5qh4Bi+2YgwLCcI/fPFZkL5PSixOt6ZNKm+w+Hfp/Bciwow==}

  fsevents@2.3.3:
    resolution: {integrity: sha512-5xoDfX+fL7faATnagmWPpbFtwh/R77WmMMqqHGS65C3vvB0YHrgF+B1YmZ3441tMj5n63k0212XNoJwzlhffQw==}
    engines: {node: ^8.16.0 || ^10.6.0 || >=11.0.0}
    os: [darwin]

  function-bind@1.1.2:
    resolution: {integrity: sha512-7XHNxH7qX9xG5mIwxkhumTox/MIRNcOgDrxWsMt2pAr23WHp6MrRlN7FBSFpCpr+oVO0F744iUgR82nJMfG2SA==}

  function.prototype.name@1.1.8:
    resolution: {integrity: sha512-e5iwyodOHhbMr/yNrc7fDYG4qlbIvI5gajyzPnb5TCwyhjApznQh1BMFou9b30SevY43gCJKXycoCBjMbsuW0Q==}
    engines: {node: '>= 0.4'}

  functions-have-names@1.2.3:
    resolution: {integrity: sha512-xckBUXyTIqT97tq2x2AMb+g163b5JFysYk0x4qxNFwbfQkmNZoiRHb6sPzI9/QV33WeuvVYBUIiD4NzNIyqaRQ==}

  get-caller-file@2.0.5:
    resolution: {integrity: sha512-DyFP3BM/3YHTQOCUL/w0OZHR0lpKeGrxotcHWcqNEdnltqFwXVfhEBQ94eIo34AfQpo0rGki4cyIiftY06h2Fg==}
    engines: {node: 6.* || 8.* || >= 10.*}

  get-east-asian-width@1.3.0:
    resolution: {integrity: sha512-vpeMIQKxczTD/0s2CdEWHcb0eeJe6TFjxb+J5xgX7hScxqrGuyjmv4c1D4A/gelKfyox0gJJwIHF+fLjeaM8kQ==}
    engines: {node: '>=18'}

  get-intrinsic@1.3.0:
    resolution: {integrity: sha512-9fSjSaos/fRIVIp+xSJlE6lfwhES7LNtKaCBIamHsjr2na1BiABJPo0mOjjz8GJDURarmCPGqaiVg5mfjb98CQ==}
    engines: {node: '>= 0.4'}

  get-nonce@1.0.1:
    resolution: {integrity: sha512-FJhYRoDaiatfEkUK8HKlicmu/3SGFD51q3itKDGoSTysQJBnfOcxU5GxnhE1E6soB76MbT0MBtnKJuXyAx+96Q==}
    engines: {node: '>=6'}

  get-proto@1.0.1:
    resolution: {integrity: sha512-sTSfBjoXBp89JvIKIefqw7U2CCebsc74kiY6awiGogKtoSGbgjYE/G/+l9sF3MWFPNc9IcoOC4ODfKHfxFmp0g==}
    engines: {node: '>= 0.4'}

  get-stream@8.0.1:
    resolution: {integrity: sha512-VaUJspBffn/LMCJVoMvSAdmscJyS1auj5Zulnn5UoYcY531UWmdwhRWkcGKnGU93m5HSXP9LP2usOryrBtQowA==}
    engines: {node: '>=16'}

  get-symbol-description@1.1.0:
    resolution: {integrity: sha512-w9UMqWwJxHNOvoNzSJ2oPF5wvYcvP7jUvYzhp67yEhTi17ZDBBC1z9pTdGuzjD+EFIqLSYRweZjqfiPzQ06Ebg==}
    engines: {node: '>= 0.4'}

  get-tsconfig@4.10.0:
    resolution: {integrity: sha512-kGzZ3LWWQcGIAmg6iWvXn0ei6WDtV26wzHRMwDSzmAbcXrTEXxHy6IehI6/4eT6VRKyMP1eF1VqwrVUmE/LR7A==}

  glob-parent@5.1.2:
    resolution: {integrity: sha512-AOIgSQCepiJYwP3ARnGx+5VnTu2HBYdzbGP45eLw1vr3zB3vZLeyed1sC9hnbcOc9/SrMyM5RPQrkGz4aS9Zow==}
    engines: {node: '>= 6'}

  glob-parent@6.0.2:
    resolution: {integrity: sha512-XxwI8EOhVQgWp6iDL+3b0r86f4d6AX6zSU55HfB4ydCEuXLXc5FcYeOu+nnGftS4TEju/11rt4KJPTMgbfmv4A==}
    engines: {node: '>=10.13.0'}

  globals@14.0.0:
    resolution: {integrity: sha512-oahGvuMGQlPw/ivIYBjVSrWAfWLBeku5tpPE2fOPLi+WHffIWbuh2tCjhyQhTBPMf5E9jDEH4FOmTYgYwbKwtQ==}
    engines: {node: '>=18'}

  globalthis@1.0.4:
    resolution: {integrity: sha512-DpLKbNU4WylpxJykQujfCcwYWiV/Jhm50Goo0wrVILAv5jOr9d+H+UR3PhSCD2rCCEIg0uc+G+muBTwD54JhDQ==}
    engines: {node: '>= 0.4'}

  gopd@1.2.0:
    resolution: {integrity: sha512-ZUKRh6/kUFoAiTAtTYPZJ3hw9wNxx+BIBOijnlG9PnrJsCcSjs1wyyD6vJpaYtgnzDrKYRSqf3OO6Rfa93xsRg==}
    engines: {node: '>= 0.4'}

  graceful-fs@4.2.11:
    resolution: {integrity: sha512-RbJ5/jmFcNNCcDV5o9eTnBLJ/HszWV0P73bc+Ff4nS/rJj+YaS6IGyiOL0VoBYX+l1Wrl3k63h/KrH+nhJ0XvQ==}

  graphemer@1.4.0:
    resolution: {integrity: sha512-EtKwoO6kxCL9WO5xipiHTZlSzBm7WLT627TqC/uVRd0HKmq8NXyebnNYxDoBi7wt8eTWrUrKXCOVaFq9x1kgag==}

  has-bigints@1.1.0:
    resolution: {integrity: sha512-R3pbpkcIqv2Pm3dUwgjclDRVmWpTJW2DcMzcIhEXEx1oh/CEMObMm3KLmRJOdvhM7o4uQBnwr8pzRK2sJWIqfg==}
    engines: {node: '>= 0.4'}

  has-flag@4.0.0:
    resolution: {integrity: sha512-EykJT/Q1KjTWctppgIAgfSO0tKVuZUjhgMr17kqTumMl6Afv3EISleU7qZUzoXDFTAHTDC4NOoG/ZxU3EvlMPQ==}
    engines: {node: '>=8'}

  has-property-descriptors@1.0.2:
    resolution: {integrity: sha512-55JNKuIW+vq4Ke1BjOTjM2YctQIvCT7GFzHwmfZPGo5wnrgkid0YQtnAleFSqumZm4az3n2BS+erby5ipJdgrg==}

  has-proto@1.2.0:
    resolution: {integrity: sha512-KIL7eQPfHQRC8+XluaIw7BHUwwqL19bQn4hzNgdr+1wXoU0KKj6rufu47lhY7KbJR2C6T6+PfyN0Ea7wkSS+qQ==}
    engines: {node: '>= 0.4'}

  has-symbols@1.1.0:
    resolution: {integrity: sha512-1cDNdwJ2Jaohmb3sg4OmKaMBwuC48sYni5HUw2DvsC8LjGTLK9h+eb1X6RyuOHe4hT0ULCW68iomhjUoKUqlPQ==}
    engines: {node: '>= 0.4'}

  has-tostringtag@1.0.2:
    resolution: {integrity: sha512-NqADB8VjPFLM2V0VvHUewwwsw0ZWBaIdgo+ieHtK3hasLz4qeCRjYcqfB6AQrBggRKppKF8L52/VqdVsO47Dlw==}
    engines: {node: '>= 0.4'}

  hasown@2.0.2:
    resolution: {integrity: sha512-0hJU9SCPvmMzIBdZFqNPXWa6dqh7WdH0cII9y+CyS8rG3nL48Bclra9HmKhVVUHyPWNH5Y7xDwAB7bfgSjkUMQ==}
    engines: {node: '>= 0.4'}

  http-errors@2.0.0:
    resolution: {integrity: sha512-FtwrG/euBzaEjYeRqOgly7G0qviiXoJWnvEH2Z1plBdXgbyjv34pHTSb9zoeHMyDy33+DWy5Wt9Wo+TURtOYSQ==}
    engines: {node: '>= 0.8'}

  human-signals@5.0.0:
    resolution: {integrity: sha512-AXcZb6vzzrFAUE61HnN4mpLqd/cSIwNQjtNWR0euPm6y0iqx3G4gOXaIDdtdDwZmhwe82LA6+zinmW4UBWVePQ==}
    engines: {node: '>=16.17.0'}

  husky@9.1.7:
    resolution: {integrity: sha512-5gs5ytaNjBrh5Ow3zrvdUUY+0VxIuWVL4i9irt6friV+BqdCfmV11CQTWMiBYWHbXhco+J1kHfTOUkePhCDvMA==}
    engines: {node: '>=18'}
    hasBin: true

  iconv-lite@0.6.3:
    resolution: {integrity: sha512-4fCk79wshMdzMp2rH06qWrJE4iolqLhCUH+OiuIgU++RB0+94NlDL81atO7GX55uUKueo0txHNtvEyI6D7WdMw==}
    engines: {node: '>=0.10.0'}

  ieee754@1.2.1:
    resolution: {integrity: sha512-dcyqhDvX1C46lXZcVqCpK+FtMRQVdIMN6/Df5js2zouUsqG7I6sFxitIC+7KYK29KdXOLHdu9zL4sFnoVQnqaA==}

  ignore@5.3.2:
    resolution: {integrity: sha512-hsBTNUqQTDwkWtcdYI2i06Y/nUBEsNEDJKjWdigLvegy8kDuJAS8uRlpkkcQpyEXL0Z/pjDy5HBmMjRCJ2gq+g==}
    engines: {node: '>= 4'}

  import-fresh@3.3.1:
    resolution: {integrity: sha512-TR3KfrTZTYLPB6jUjfx6MF9WcWrHL9su5TObK4ZkYgBdWKPOFoSoQIdEuTuR82pmtxH2spWG9h6etwfr1pLBqQ==}
    engines: {node: '>=6'}

  imurmurhash@0.1.4:
    resolution: {integrity: sha512-JmXMZ6wuvDmLiHEml9ykzqO6lwFbof0GG4IkcGaENdCRDDmMVnny7s5HsIgHCbaq0w2MyPhDqkhTUgS2LU2PHA==}
    engines: {node: '>=0.8.19'}

  inherits@2.0.4:
    resolution: {integrity: sha512-k/vGaX4/Yla3WzyMCvTQOXYeIHvqOKtnqBduzTHpzpQZzAskKMhZ2K+EnBiSM9zGSoIFeMpXKxa4dYeZIQqewQ==}

  internal-slot@1.1.0:
    resolution: {integrity: sha512-4gd7VpWNQNB4UKKCFFVcp1AVv+FMOgs9NKzjHKusc8jTMhd5eL1NqQqOpE0KzMds804/yHlglp3uxgluOqAPLw==}
    engines: {node: '>= 0.4'}

  ipaddr.js@1.9.1:
    resolution: {integrity: sha512-0KI/607xoxSToH7GjN1FfSbLoU0+btTicjsQSWQlh/hZykN8KpmMf7uYwPW3R+akZ6R/w18ZlXSHBYXiYUPO3g==}
    engines: {node: '>= 0.10'}

  is-array-buffer@3.0.5:
    resolution: {integrity: sha512-DDfANUiiG2wC1qawP66qlTugJeL5HyzMpfr8lLK+jMQirGzNod0B12cFB/9q838Ru27sBwfw78/rdoU7RERz6A==}
    engines: {node: '>= 0.4'}

  is-arrayish@0.3.2:
    resolution: {integrity: sha512-eVRqCvVlZbuw3GrM63ovNSNAeA1K16kaR/LRY/92w0zxQ5/1YzwblUX652i4Xs9RwAGjW9d9y6X88t8OaAJfWQ==}

  is-async-function@2.1.1:
    resolution: {integrity: sha512-9dgM/cZBnNvjzaMYHVoxxfPj2QXt22Ev7SuuPrs+xav0ukGB0S6d4ydZdEiM48kLx5kDV+QBPrpVnFyefL8kkQ==}
    engines: {node: '>= 0.4'}

  is-bigint@1.1.0:
    resolution: {integrity: sha512-n4ZT37wG78iz03xPRKJrHTdZbe3IicyucEtdRsV5yglwc3GyUfbAfpSeD0FJ41NbUNSt5wbhqfp1fS+BgnvDFQ==}
    engines: {node: '>= 0.4'}

  is-boolean-object@1.2.2:
    resolution: {integrity: sha512-wa56o2/ElJMYqjCjGkXri7it5FbebW5usLw/nPmCMs5DeZ7eziSYZhSmPRn0txqeW4LnAmQQU7FgqLpsEFKM4A==}
    engines: {node: '>= 0.4'}

  is-bun-module@1.3.0:
    resolution: {integrity: sha512-DgXeu5UWI0IsMQundYb5UAOzm6G2eVnarJ0byP6Tm55iZNKceD59LNPA2L4VvsScTtHcw0yEkVwSf7PC+QoLSA==}

  is-callable@1.2.7:
    resolution: {integrity: sha512-1BC0BVFhS/p0qtw6enp8e+8OD0UrK0oFLztSjNzhcKA3WDuJxxAPXzPuPtKkjEY9UUoEWlX/8fgKeu2S8i9JTA==}
    engines: {node: '>= 0.4'}

  is-core-module@2.16.1:
    resolution: {integrity: sha512-UfoeMA6fIJ8wTYFEUjelnaGI67v6+N7qXJEvQuIGa99l4xsCruSYOVSQ0uPANn4dAzm8lkYPaKLrrijLq7x23w==}
    engines: {node: '>= 0.4'}

  is-data-view@1.0.2:
    resolution: {integrity: sha512-RKtWF8pGmS87i2D6gqQu/l7EYRlVdfzemCJN/P3UOs//x1QE7mfhvzHIApBTRf7axvT6DMGwSwBXYCT0nfB9xw==}
    engines: {node: '>= 0.4'}

  is-date-object@1.1.0:
    resolution: {integrity: sha512-PwwhEakHVKTdRNVOw+/Gyh0+MzlCl4R6qKvkhuvLtPMggI1WAHt9sOwZxQLSGpUaDnrdyDsomoRgNnCfKNSXXg==}
    engines: {node: '>= 0.4'}

  is-docker@2.2.1:
    resolution: {integrity: sha512-F+i2BKsFrH66iaUFc0woD8sLy8getkwTwtOBjvs56Cx4CgJDeKQeqfz8wAYiSb8JOprWhHH5p77PbmYCvvUuXQ==}
    engines: {node: '>=8'}
    hasBin: true

  is-extglob@2.1.1:
    resolution: {integrity: sha512-SbKbANkN603Vi4jEZv49LeVJMn4yGwsbzZworEoyEiutsN3nJYdbO36zfhGJ6QEDpOZIFkDtnq5JRxmvl3jsoQ==}
    engines: {node: '>=0.10.0'}

  is-finalizationregistry@1.1.1:
    resolution: {integrity: sha512-1pC6N8qWJbWoPtEjgcL2xyhQOP491EQjeUo3qTKcmV8YSDDJrOepfG8pcC7h/QgnQHYSv0mJ3Z/ZWxmatVrysg==}
    engines: {node: '>= 0.4'}

  is-fullwidth-code-point@3.0.0:
    resolution: {integrity: sha512-zymm5+u+sCsSWyD9qNaejV3DFvhCKclKdizYaJUuHA83RLjb7nSuGnddCHGv0hk+KY7BMAlsWeK4Ueg6EV6XQg==}
    engines: {node: '>=8'}

  is-fullwidth-code-point@4.0.0:
    resolution: {integrity: sha512-O4L094N2/dZ7xqVdrXhh9r1KODPJpFms8B5sGdJLPy664AgvXsreZUyCQQNItZRDlYug4xStLjNp/sz3HvBowQ==}
    engines: {node: '>=12'}

  is-fullwidth-code-point@5.0.0:
    resolution: {integrity: sha512-OVa3u9kkBbw7b8Xw5F9P+D/T9X+Z4+JruYVNapTjPYZYUznQ5YfWeFkOj606XYYW8yugTfC8Pj0hYqvi4ryAhA==}
    engines: {node: '>=18'}

  is-generator-function@1.1.0:
    resolution: {integrity: sha512-nPUB5km40q9e8UfN/Zc24eLlzdSf9OfKByBw9CIdw4H1giPMeA0OIJvbchsCu4npfI2QcMVBsGEBHKZ7wLTWmQ==}
    engines: {node: '>= 0.4'}

  is-glob@4.0.3:
    resolution: {integrity: sha512-xelSayHH36ZgE7ZWhli7pW34hNbNl8Ojv5KVmkJD4hBdD3th8Tfk9vYasLM+mXWOZhFkgZfxhLSnrwRr4elSSg==}
    engines: {node: '>=0.10.0'}

  is-interactive@1.0.0:
    resolution: {integrity: sha512-2HvIEKRoqS62guEC+qBjpvRubdX910WCMuJTZ+I9yvqKU2/12eSL549HMwtabb4oupdj2sMP50k+XJfB/8JE6w==}
    engines: {node: '>=8'}

  is-map@2.0.3:
    resolution: {integrity: sha512-1Qed0/Hr2m+YqxnM09CjA2d/i6YZNfF6R2oRAOj36eUdS6qIV/huPJNSEpKbupewFs+ZsJlxsjjPbc0/afW6Lw==}
    engines: {node: '>= 0.4'}

  is-number-object@1.1.1:
    resolution: {integrity: sha512-lZhclumE1G6VYD8VHe35wFaIif+CTy5SJIi5+3y4psDgWu4wPDoBhF8NxUOinEc7pHgiTsT6MaBb92rKhhD+Xw==}
    engines: {node: '>= 0.4'}

  is-number@7.0.0:
    resolution: {integrity: sha512-41Cifkg6e8TylSpdtTpeLVMqvSBEVzTttHvERD741+pnZ8ANv0004MRL43QKPDlK9cGvNp6NZWZUBlbGXYxxng==}
    engines: {node: '>=0.12.0'}

  is-promise@4.0.0:
    resolution: {integrity: sha512-hvpoI6korhJMnej285dSg6nu1+e6uxs7zG3BYAm5byqDsgJNWwxzM6z6iZiAgQR4TJ30JmBTOwqZUw3WlyH3AQ==}

  is-regex@1.2.1:
    resolution: {integrity: sha512-MjYsKHO5O7mCsmRGxWcLWheFqN9DJ/2TmngvjKXihe6efViPqc274+Fx/4fYj/r03+ESvBdTXK0V6tA3rgez1g==}
    engines: {node: '>= 0.4'}

  is-set@2.0.3:
    resolution: {integrity: sha512-iPAjerrse27/ygGLxw+EBR9agv9Y6uLeYVJMu+QNCoouJ1/1ri0mGrcWpfCqFZuzzx3WjtwxG098X+n4OuRkPg==}
    engines: {node: '>= 0.4'}

  is-shared-array-buffer@1.0.4:
    resolution: {integrity: sha512-ISWac8drv4ZGfwKl5slpHG9OwPNty4jOWPRIhBpxOoD+hqITiwuipOQ2bNthAzwA3B4fIjO4Nln74N0S9byq8A==}
    engines: {node: '>= 0.4'}

  is-stream@3.0.0:
    resolution: {integrity: sha512-LnQR4bZ9IADDRSkvpqMGvt/tEJWclzklNgSw48V5EAaAeDd6qGvN8ei6k5p0tvxSR171VmGyHuTiAOfxAbr8kA==}
    engines: {node: ^12.20.0 || ^14.13.1 || >=16.0.0}

  is-string@1.1.1:
    resolution: {integrity: sha512-BtEeSsoaQjlSPBemMQIrY1MY0uM6vnS1g5fmufYOtnxLGUZM2178PKbhsk7Ffv58IX+ZtcvoGwccYsh0PglkAA==}
    engines: {node: '>= 0.4'}

  is-symbol@1.1.1:
    resolution: {integrity: sha512-9gGx6GTtCQM73BgmHQXfDmLtfjjTUDSyoxTCbp5WtoixAhfgsDirWIcVQ/IHpvI5Vgd5i/J5F7B9cN/WlVbC/w==}
    engines: {node: '>= 0.4'}

  is-typed-array@1.1.15:
    resolution: {integrity: sha512-p3EcsicXjit7SaskXHs1hA91QxgTw46Fv6EFKKGS5DRFLD8yKnohjF3hxoju94b/OcMZoQukzpPpBE9uLVKzgQ==}
    engines: {node: '>= 0.4'}

  is-unicode-supported@0.1.0:
    resolution: {integrity: sha512-knxG2q4UC3u8stRGyAVJCOdxFmv5DZiRcdlIaAQXAbSfJya+OhopNotLQrstBhququ4ZpuKbDc/8S6mgXgPFPw==}
    engines: {node: '>=10'}

  is-weakmap@2.0.2:
    resolution: {integrity: sha512-K5pXYOm9wqY1RgjpL3YTkF39tni1XajUIkawTLUo9EZEVUFga5gSQJF8nNS7ZwJQ02y+1YCNYcMh+HIf1ZqE+w==}
    engines: {node: '>= 0.4'}

  is-weakref@1.1.1:
    resolution: {integrity: sha512-6i9mGWSlqzNMEqpCp93KwRS1uUOodk2OJ6b+sq7ZPDSy2WuI5NFIxp/254TytR8ftefexkWn5xNiHUNpPOfSew==}
    engines: {node: '>= 0.4'}

  is-weakset@2.0.4:
    resolution: {integrity: sha512-mfcwb6IzQyOKTs84CQMrOwW4gQcaTOAWJ0zzJCl2WSPDrWk/OzDaImWFH3djXhb24g4eudZfLRozAvPGw4d9hQ==}
    engines: {node: '>= 0.4'}

  is-wsl@2.2.0:
    resolution: {integrity: sha512-fKzAra0rGJUUBwGBgNkHZuToZcn+TtXHpeCgmkMJMMYx1sQDYaCSyjJBSCa2nH1DGm7s3n1oBnohoVTBaN7Lww==}
    engines: {node: '>=8'}

  isarray@2.0.5:
    resolution: {integrity: sha512-xHjhDr3cNBK0BzdUJSPXZntQUx/mwMS5Rw4A7lPJ90XGAO6ISP/ePDNuo0vhqOZU+UD5JoodwCAAoZQd3FeAKw==}

  isexe@2.0.0:
    resolution: {integrity: sha512-RHxMLp9lnKHGHRng9QFhRCMbYAcVpn69smSGcq3f36xjgVVWThj4qqLbTLlq7Ssj8B+fIQ1EuCEGI2lKsyQeIw==}

  iterator.prototype@1.1.5:
    resolution: {integrity: sha512-H0dkQoCa3b2VEeKQBOxFph+JAbcrQdE7KC0UkqwpLmv2EC4P41QXP+rqo9wYodACiG5/WM5s9oDApTU8utwj9g==}
    engines: {node: '>= 0.4'}

  jake@10.9.2:
    resolution: {integrity: sha512-2P4SQ0HrLQ+fw6llpLnOaGAvN2Zu6778SJMrCUwns4fOoG9ayrTiZk3VV8sCPkVZF8ab0zksVpS8FDY5pRCNBA==}
    engines: {node: '>=10'}
    hasBin: true

  jest-diff@29.7.0:
    resolution: {integrity: sha512-LMIgiIrhigmPrs03JHpxUh2yISK3vLFPkAodPeo0+BuF7wA2FoQbkEg1u8gBYBThncu7e1oEDUfIXVuTqLRUjw==}
    engines: {node: ^14.15.0 || ^16.10.0 || >=18.0.0}

  jest-get-type@29.6.3:
    resolution: {integrity: sha512-zrteXnqYxfQh7l5FHyL38jL39di8H8rHoecLH3JNxH3BwOrBsNeabdap5e0I23lD4HHI8W5VFBZqG4Eaq5LNcw==}
    engines: {node: ^14.15.0 || ^16.10.0 || >=18.0.0}

  jiti@2.4.2:
    resolution: {integrity: sha512-rg9zJN+G4n2nfJl5MW3BMygZX56zKPNVEYYqq7adpmMh4Jn2QNEwhvQlFy6jPVdcod7txZtKHWnyZiA3a0zP7A==}
    hasBin: true

  js-tokens@4.0.0:
    resolution: {integrity: sha512-RdJUflcE3cUzKiMqQgsCu06FPu9UdIJO0beYbPhHN4k6apgJtifcoCtT9bcxOpYBtpD2kCM6Sbzg4CausW/PKQ==}

  js-yaml@3.14.1:
    resolution: {integrity: sha512-okMH7OXXJ7YrN9Ok3/SXrnu4iX9yOk+25nqX4imS2npuvTYDmo/QEZoqwZkYaIDk3jVvBOTOIEgEhaLOynBS9g==}
    hasBin: true

  js-yaml@4.1.0:
    resolution: {integrity: sha512-wpxZs9NoxZaJESJGIZTyDEaYpl0FKSA+FB9aJiyemKhMwkxQg63h4T1KJgUGHpTqPDNRcmmYLugrRjJlBtWvRA==}
    hasBin: true

  json-buffer@3.0.1:
    resolution: {integrity: sha512-4bV5BfR2mqfQTJm+V5tPPdf+ZpuhiIvTuAB5g8kcrXOZpTT/QwwVRWBywX1ozr6lEuPdbHxwaJlm9G6mI2sfSQ==}

  json-schema-traverse@0.4.1:
    resolution: {integrity: sha512-xbbCH5dCYU5T8LcEhhuh7HJ88HXuW3qsI3Y0zOZFKfZEHcpWiHU/Jxzk629Brsab/mMiHQti9wMP+845RPe3Vg==}

  json-schema@0.4.0:
    resolution: {integrity: sha512-es94M3nTIfsEPisRafak+HDLfHXnKBhV3vU5eqPcS3flIWqcxJWgXHXiey3YrpaNsanY5ei1VoYEbOzijuq9BA==}

  json-stable-stringify-without-jsonify@1.0.1:
    resolution: {integrity: sha512-Bdboy+l7tA3OGW6FjyFHWkP5LuByj1Tk33Ljyq0axyzdk9//JSi2u3fP1QSmd1KNwq6VOKYGlAu87CisVir6Pw==}

  json5@1.0.2:
    resolution: {integrity: sha512-g1MWMLBiz8FKi1e4w0UyVL3w+iJceWAFBAaBnnGKOpNa5f8TLktkbre1+s6oICydWAm+HRUGTmI+//xv2hvXYA==}
    hasBin: true

  json5@2.2.3:
    resolution: {integrity: sha512-XmOWe7eyHYH14cLdVPoyg+GOH3rYX++KpzrylJwSW98t3Nk+U8XOl8FWKOgwtzdb8lXGf6zYwDUzeHMWfxasyg==}
    engines: {node: '>=6'}
    hasBin: true

  jsonc-parser@3.2.0:
    resolution: {integrity: sha512-gfFQZrcTc8CnKXp6Y4/CBT3fTc0OVuDofpre4aEeEpSBPV5X5v4+Vmx+8snU7RLPrNHPKSgLxGo9YuQzz20o+w==}

  jsondiffpatch@0.6.0:
    resolution: {integrity: sha512-3QItJOXp2AP1uv7waBkao5nCvhEv+QmJAd38Ybq7wNI74Q+BBmnLn4EDKz6yI9xGAIQoUF87qHt+kc1IVxB4zQ==}
    engines: {node: ^18.0.0 || >=20.0.0}
    hasBin: true

  jsx-ast-utils@3.3.5:
    resolution: {integrity: sha512-ZZow9HBI5O6EPgSJLUb8n2NKgmVWTwCvHGwFuJlMjvLFqlGG6pjirPhtdsseaLZjSibD8eegzmYpUZwoIlj2cQ==}
    engines: {node: '>=4.0'}

  jwt-decode@4.0.0:
    resolution: {integrity: sha512-+KJGIyHgkGuIq3IEBNftfhW/LfWhXUIY6OmyVWjliu5KH1y0fw7VQ8YndE2O4qZdMSd9SqbnC8GOcZEy0Om7sA==}
    engines: {node: '>=18'}

  keyv@4.5.4:
    resolution: {integrity: sha512-oxVHkHR/EJf2CNXnWxRLW6mg7JyCCUcG0DtEGmL2ctUo1PNTin1PUil+r/+4r5MpVgC/fn1kjsx7mjSujKqIpw==}

  language-subtag-registry@0.3.23:
    resolution: {integrity: sha512-0K65Lea881pHotoGEa5gDlMxt3pctLi2RplBb7Ezh4rRdLEOtgi7n4EwK9lamnUCkKBqaeKRVebTq6BAxSkpXQ==}

  language-tags@1.0.9:
    resolution: {integrity: sha512-MbjN408fEndfiQXbFQ1vnd+1NoLDsnQW41410oQBXiyXDMYH5z505juWa4KUE1LqxRC7DgOgZDbKLxHIwm27hA==}
    engines: {node: '>=0.10'}

  levn@0.4.1:
    resolution: {integrity: sha512-+bT2uH4E5LGE7h/n3evcS/sQlJXCpIp6ym8OWJ5eV6+67Dsql/LaaT7qJBAt2rzfoa/5QBGBhxDix1dMt2kQKQ==}
    engines: {node: '>= 0.8.0'}

  lightningcss-darwin-arm64@1.29.2:
    resolution: {integrity: sha512-cK/eMabSViKn/PG8U/a7aCorpeKLMlK0bQeNHmdb7qUnBkNPnL+oV5DjJUo0kqWsJUapZsM4jCfYItbqBDvlcA==}
    engines: {node: '>= 12.0.0'}
    cpu: [arm64]
    os: [darwin]

  lightningcss-darwin-x64@1.29.2:
    resolution: {integrity: sha512-j5qYxamyQw4kDXX5hnnCKMf3mLlHvG44f24Qyi2965/Ycz829MYqjrVg2H8BidybHBp9kom4D7DR5VqCKDXS0w==}
    engines: {node: '>= 12.0.0'}
    cpu: [x64]
    os: [darwin]

  lightningcss-freebsd-x64@1.29.2:
    resolution: {integrity: sha512-wDk7M2tM78Ii8ek9YjnY8MjV5f5JN2qNVO+/0BAGZRvXKtQrBC4/cn4ssQIpKIPP44YXw6gFdpUF+Ps+RGsCwg==}
    engines: {node: '>= 12.0.0'}
    cpu: [x64]
    os: [freebsd]

  lightningcss-linux-arm-gnueabihf@1.29.2:
    resolution: {integrity: sha512-IRUrOrAF2Z+KExdExe3Rz7NSTuuJ2HvCGlMKoquK5pjvo2JY4Rybr+NrKnq0U0hZnx5AnGsuFHjGnNT14w26sg==}
    engines: {node: '>= 12.0.0'}
    cpu: [arm]
    os: [linux]

  lightningcss-linux-arm64-gnu@1.29.2:
    resolution: {integrity: sha512-KKCpOlmhdjvUTX/mBuaKemp0oeDIBBLFiU5Fnqxh1/DZ4JPZi4evEH7TKoSBFOSOV3J7iEmmBaw/8dpiUvRKlQ==}
    engines: {node: '>= 12.0.0'}
    cpu: [arm64]
    os: [linux]

  lightningcss-linux-arm64-musl@1.29.2:
    resolution: {integrity: sha512-Q64eM1bPlOOUgxFmoPUefqzY1yV3ctFPE6d/Vt7WzLW4rKTv7MyYNky+FWxRpLkNASTnKQUaiMJ87zNODIrrKQ==}
    engines: {node: '>= 12.0.0'}
    cpu: [arm64]
    os: [linux]

  lightningcss-linux-x64-gnu@1.29.2:
    resolution: {integrity: sha512-0v6idDCPG6epLXtBH/RPkHvYx74CVziHo6TMYga8O2EiQApnUPZsbR9nFNrg2cgBzk1AYqEd95TlrsL7nYABQg==}
    engines: {node: '>= 12.0.0'}
    cpu: [x64]
    os: [linux]

  lightningcss-linux-x64-musl@1.29.2:
    resolution: {integrity: sha512-rMpz2yawkgGT8RULc5S4WiZopVMOFWjiItBT7aSfDX4NQav6M44rhn5hjtkKzB+wMTRlLLqxkeYEtQ3dd9696w==}
    engines: {node: '>= 12.0.0'}
    cpu: [x64]
    os: [linux]

  lightningcss-win32-arm64-msvc@1.29.2:
    resolution: {integrity: sha512-nL7zRW6evGQqYVu/bKGK+zShyz8OVzsCotFgc7judbt6wnB2KbiKKJwBE4SGoDBQ1O94RjW4asrCjQL4i8Fhbw==}
    engines: {node: '>= 12.0.0'}
    cpu: [arm64]
    os: [win32]

  lightningcss-win32-x64-msvc@1.29.2:
    resolution: {integrity: sha512-EdIUW3B2vLuHmv7urfzMI/h2fmlnOQBk1xlsDxkN1tCWKjNFjfLhGxYk8C8mzpSfr+A6jFFIi8fU6LbQGsRWjA==}
    engines: {node: '>= 12.0.0'}
    cpu: [x64]
    os: [win32]

  lightningcss@1.29.2:
    resolution: {integrity: sha512-6b6gd/RUXKaw5keVdSEtqFVdzWnU5jMxTUjA2bVcMNPLwSQ08Sv/UodBVtETLCn7k4S1Ibxwh7k68IwLZPgKaA==}
    engines: {node: '>= 12.0.0'}

  lilconfig@3.1.3:
    resolution: {integrity: sha512-/vlFKAoH5Cgt3Ie+JLhRbwOsCQePABiU3tJ1egGvyQ+33R/vcwM2Zl2QR/LzjsBeItPt3oSVXapn+m4nQDvpzw==}
    engines: {node: '>=14'}

  lines-and-columns@2.0.3:
    resolution: {integrity: sha512-cNOjgCnLB+FnvWWtyRTzmB3POJ+cXxTA81LoW7u8JdmhfXzriropYwpjShnz1QLLWsQwY7nIxoDmcPTwphDK9w==}
    engines: {node: ^12.20.0 || ^14.13.1 || >=16.0.0}

  lint-staged@15.5.1:
    resolution: {integrity: sha512-6m7u8mue4Xn6wK6gZvSCQwBvMBR36xfY24nF5bMTf2MHDYG6S3yhJuOgdYVw99hsjyDt2d4z168b3naI8+NWtQ==}
    engines: {node: '>=18.12.0'}
    hasBin: true

  listr2@8.2.5:
    resolution: {integrity: sha512-iyAZCeyD+c1gPyE9qpFu8af0Y+MRtmKOncdGoA2S5EY8iFq99dmmvkNnHiWo+pj0s7yH7l3KPIgee77tKpXPWQ==}
    engines: {node: '>=18.0.0'}

  locate-path@6.0.0:
    resolution: {integrity: sha512-iPZK6eYjbxRu3uB4/WZ3EsEIMJFMqAoopl3R+zuq0UjcAm/MO6KCweDgPfP3elTztoKP3KtnVHxTn2NHBSDVUw==}
    engines: {node: '>=10'}

  lodash.merge@4.6.2:
    resolution: {integrity: sha512-0KpjqXRVvrYyCsX1swR/XTK0va6VQkQM6MNo7PqW77ByjAhoARA8EfrP1N4+KlKj8YS0ZUCtRT/YUuhyYDujIQ==}

  log-symbols@4.1.0:
    resolution: {integrity: sha512-8XPvpAA8uyhfteu8pIvQxpJZ7SYYdpUivZpGy6sFsBuKRY/7rQGavedeB8aK+Zkyq6upMFVL/9AW6vOYzfRyLg==}
    engines: {node: '>=10'}

  log-update@6.1.0:
    resolution: {integrity: sha512-9ie8ItPR6tjY5uYJh8K/Zrv/RMZ5VOlOWvtZdEHYSTFKZfIBPQa9tOAEeAWhd+AnIneLJ22w5fjOYtoutpWq5w==}
    engines: {node: '>=18'}

  loose-envify@1.4.0:
    resolution: {integrity: sha512-lyuxPGr/Wfhrlem2CL/UcnUc1zcqKAImBDzukY7Y5F/yQiNdko6+fRLevlw1HgMySw7f611UIY408EtxRSoK3Q==}
    hasBin: true

  loupe@3.1.3:
    resolution: {integrity: sha512-kkIp7XSkP78ZxJEsSxW3712C6teJVoeHHwgo9zJ380de7IYyJ2ISlxojcH2pC5OFLewESmnRi/+XCDIEEVyoug==}

  lucide-react@0.511.0:
    resolution: {integrity: sha512-VK5a2ydJ7xm8GvBeKLS9mu1pVK6ucef9780JVUjw6bAjJL/QXnd4Y0p7SPeOUMC27YhzNCZvm5d/QX0Tp3rc0w==}
    peerDependencies:
      react: ^16.5.1 || ^17.0.0 || ^18.0.0 || ^19.0.0

  magic-string@0.30.17:
    resolution: {integrity: sha512-sNPKHvyjVf7gyjwS4xGTaW/mCnF8wnjtifKBEhxfZ7E/S8tQ0rssrwGNn6q8JH/ohItJfSQp9mBtQYuTlH5QnA==}

  math-intrinsics@1.1.0:
    resolution: {integrity: sha512-/IXtbwEk5HTPyEwyKX6hGkYXxM9nbj64B+ilVJnC/R6B0pH5G4V3b0pVbL7DBj4tkhBAppbQUlf6F6Xl9LHu1g==}
    engines: {node: '>= 0.4'}

  media-typer@1.1.0:
    resolution: {integrity: sha512-aisnrDP4GNe06UcKFnV5bfMNPBUw4jsLGaWwWfnH3v02GnBuXX2MCVn5RbrWo0j3pczUilYblq7fQ7Nw2t5XKw==}
    engines: {node: '>= 0.8'}

  merge-descriptors@2.0.0:
    resolution: {integrity: sha512-Snk314V5ayFLhp3fkUREub6WtjBfPdCPY1Ln8/8munuLuiYhsABgBVWsozAG+MWMbVEvcdcpbi9R7ww22l9Q3g==}
    engines: {node: '>=18'}

  merge-stream@2.0.0:
    resolution: {integrity: sha512-abv/qOcuPfk3URPfDzmZU1LKmuw8kT+0nIHvKrKgFrwifol/doWcdA4ZqsWQ8ENrFKkd67Mfpo/LovbIUsbt3w==}

  merge2@1.4.1:
    resolution: {integrity: sha512-8q7VEgMJW4J8tcfVPy8g09NcQwZdbwFEqhe/WZkoIzjn/3TGDwtOCYtXGxA3O8tPzpczCCDgv+P2P5y00ZJOOg==}
    engines: {node: '>= 8'}

  micromatch@4.0.8:
    resolution: {integrity: sha512-PXwfBhYu0hBCPw8Dn0E+WDYb7af3dSLVWKi3HGv84IdF4TyFoC0ysxFd0Goxw7nSv4T/PzEJQxsYsEiFCKo2BA==}
    engines: {node: '>=8.6'}

  mime-db@1.52.0:
    resolution: {integrity: sha512-sPU4uV7dYlvtWJxwwxHD0PuihVNiE7TyAbQ5SWxDCB9mUYvOgroQOwYQQOKPJ8CIbE+1ETVlOoK1UC2nU3gYvg==}
    engines: {node: '>= 0.6'}

  mime-db@1.54.0:
    resolution: {integrity: sha512-aU5EJuIN2WDemCcAp2vFBfp/m4EAhWJnUNSSw0ixs7/kXbd6Pg64EmwJkNdFhB8aWt1sH2CTXrLxo/iAGV3oPQ==}
    engines: {node: '>= 0.6'}

  mime-types@2.1.35:
    resolution: {integrity: sha512-ZDY+bPm5zTTF+YpCrAU9nK0UgICYPT0QtT1NZWFv4s++TNkcgVaT0g6+4R2uI4MjQjzysHB1zxuWL50hzaeXiw==}
    engines: {node: '>= 0.6'}

  mime-types@3.0.1:
    resolution: {integrity: sha512-xRc4oEhT6eaBpU1XF7AjpOFD+xQmXNB5OVKwp4tqCuBpHLS/ZbBDrc07mYTDqVMg6PfxUjjNp85O6Cd2Z/5HWA==}
    engines: {node: '>= 0.6'}

  mimic-fn@2.1.0:
    resolution: {integrity: sha512-OqbOk5oEQeAZ8WXWydlu9HJjz9WVdEIvamMCcXmuqUYjTknH/sqsWvhQ3vgwKFRR1HpjvNBKQ37nbJgYzGqGcg==}
    engines: {node: '>=6'}

  mimic-fn@4.0.0:
    resolution: {integrity: sha512-vqiC06CuhBTUdZH+RYl8sFrL096vA45Ok5ISO6sE/Mr1jRbGH4Csnhi8f3wKVl7x8mO4Au7Ir9D3Oyv1VYMFJw==}
    engines: {node: '>=12'}

  mimic-function@5.0.1:
    resolution: {integrity: sha512-VP79XUPxV2CigYP3jWwAUFSku2aKqBH7uTAapFWCBqutsbmDo96KY5o8uh6U+/YSIn5OxJnXp73beVkpqMIGhA==}
    engines: {node: '>=18'}

  minimatch@3.1.2:
    resolution: {integrity: sha512-J7p63hRiAjw1NDEww1W7i37+ByIrOWO5XQQAzZ3VOcL0PNybwpfmV/N05zFAzwQ9USyEcX6t3UO+K5aqBQOIHw==}

  minimatch@5.1.6:
    resolution: {integrity: sha512-lKwV/1brpG6mBUFHtb7NUmtABCb2WZZmm2wNiOA5hAb8VdCS4B3dtMWyvcoViccwAW/COERjXLt0zP1zXUN26g==}
    engines: {node: '>=10'}

  minimatch@9.0.3:
    resolution: {integrity: sha512-RHiac9mvaRw0x3AYRgDC1CxAP7HTcNrrECeA8YYJeWnpo+2Q5CegtZjaotWTWxDG3UeGA1coE05iH1mPjT/2mg==}
    engines: {node: '>=16 || 14 >=14.17'}

  minimatch@9.0.5:
    resolution: {integrity: sha512-G6T0ZX48xgozx7587koeX9Ys2NYy6Gmv//P89sEte9V9whIapMNF4idKxnW2QtCcLiTWlb/wfCabAtAFWhhBow==}
    engines: {node: '>=16 || 14 >=14.17'}

  minimist@1.2.8:
    resolution: {integrity: sha512-2yyAR8qBkN3YuheJanUpWC5U3bb5osDywNB8RzDVlDwDHbocAJveqqj1u8+SVD7jkWT4yvsHCpWqqWqAxb0zCA==}

  ms@2.1.3:
    resolution: {integrity: sha512-6FlzubTLZG3J2a/NVCAleEhjzq5oxgHyaCU9yYXvcLsvoVaHJq/s5xXI6/XXP6tz7R9xAOtHnSO/tXtF3WRTlA==}

  nanoid@3.3.9:
    resolution: {integrity: sha512-SppoicMGpZvbF1l3z4x7No3OlIjP7QJvC9XR7AhZr1kL133KHnKPztkKDc+Ir4aJ/1VhTySrtKhrsycmrMQfvg==}
    engines: {node: ^10 || ^12 || ^13.7 || ^14 || >=15.0.1}
    hasBin: true

  natural-compare@1.4.0:
    resolution: {integrity: sha512-OWND8ei3VtNC9h7V60qff3SVobHr996CTwgxubgyQYEpg290h9J0buyECNNJexkFm5sOajh5G116RYA1c8ZMSw==}

  negotiator@1.0.0:
    resolution: {integrity: sha512-8Ofs/AUQh8MaEcrlq5xOX0CQ9ypTF5dl78mjlMNfOK08fzpgTHQRQPBxcPlEtIw0yRpws+Zo/3r+5WRby7u3Gg==}
    engines: {node: '>= 0.6'}

  next-themes@0.4.6:
    resolution: {integrity: sha512-pZvgD5L0IEvX5/9GWyHMf3m8BKiVQwsCMHfoFosXtXBMnaS0ZnIJ9ST4b4NqLVKDEm8QBxoNNGNaBv2JNF6XNA==}
    peerDependencies:
      react: ^16.8 || ^17 || ^18 || ^19 || ^19.0.0-rc
      react-dom: ^16.8 || ^17 || ^18 || ^19 || ^19.0.0-rc

  next@15.3.1:
    resolution: {integrity: sha512-8+dDV0xNLOgHlyBxP1GwHGVaNXsmp+2NhZEYrXr24GWLHtt27YrBPbPuHvzlhi7kZNYjeJNR93IF5zfFu5UL0g==}
    engines: {node: ^18.18.0 || ^19.8.0 || >= 20.0.0}
    hasBin: true
    peerDependencies:
      '@opentelemetry/api': ^1.1.0
      '@playwright/test': ^1.41.2
      babel-plugin-react-compiler: '*'
      react: ^18.2.0 || 19.0.0-rc-de68d2f4-20241204 || ^19.0.0
      react-dom: ^18.2.0 || 19.0.0-rc-de68d2f4-20241204 || ^19.0.0
      sass: ^1.3.0
    peerDependenciesMeta:
      '@opentelemetry/api':
        optional: true
      '@playwright/test':
        optional: true
      babel-plugin-react-compiler:
        optional: true
      sass:
        optional: true

  node-machine-id@1.1.12:
    resolution: {integrity: sha512-QNABxbrPa3qEIfrE6GOJ7BYIuignnJw7iQ2YPbc3Nla1HzRJjXzZOiikfF8m7eAMfichLt3M4VgLOetqgDmgGQ==}

  npm-run-path@4.0.1:
    resolution: {integrity: sha512-S48WzZW777zhNIrn7gxOlISNAqi9ZC/uQFnRdbeIHhZhCA6UqpkOT8T1G7BvfdgP4Er8gF4sUbaS0i7QvIfCWw==}
    engines: {node: '>=8'}

  npm-run-path@5.3.0:
    resolution: {integrity: sha512-ppwTtiJZq0O/ai0z7yfudtBpWIoxM8yE6nHi1X47eFR2EWORqfbu6CnPlNsjeN683eT0qG6H/Pyf9fCcvjnnnQ==}
    engines: {node: ^12.20.0 || ^14.13.1 || >=16.0.0}

  nx@20.8.1:
    resolution: {integrity: sha512-73Uw8YXpsjeLqHSl7NMCmGdCs+8ynPzoNJFWAqVanPETEY9zPd5wevVQmeyzYtNNQU35uj6Os4iUzYunmwnFaA==}
    hasBin: true
    peerDependencies:
      '@swc-node/register': ^1.8.0
      '@swc/core': ^1.3.85
    peerDependenciesMeta:
      '@swc-node/register':
        optional: true
      '@swc/core':
        optional: true

  object-assign@4.1.1:
    resolution: {integrity: sha512-rJgTQnkUnH1sFw8yT6VSU3zD3sWmu6sZhIseY8VX+GRu3P6F7Fu+JNDoXfklElbLJSnc3FUQHVe4cU5hj+BcUg==}
    engines: {node: '>=0.10.0'}

  object-inspect@1.13.4:
    resolution: {integrity: sha512-W67iLl4J2EXEGTbfeHCffrjDfitvLANg0UlX3wFUUSTx92KXRFegMHUVgSqE+wvhAbi4WqjGg9czysTV2Epbew==}
    engines: {node: '>= 0.4'}

  object-keys@1.1.1:
    resolution: {integrity: sha512-NuAESUOUMrlIXOfHKzD6bpPu3tYt3xvjNdRIQ+FeT0lNb4K8WR70CaDxhuNguS2XG+GjkyMwOzsN5ZktImfhLA==}
    engines: {node: '>= 0.4'}

  object.assign@4.1.7:
    resolution: {integrity: sha512-nK28WOo+QIjBkDduTINE4JkF/UJJKyf2EJxvJKfblDpyg0Q+pkOHNTL0Qwy6NP6FhE/EnzV73BxxqcJaXY9anw==}
    engines: {node: '>= 0.4'}

  object.entries@1.1.9:
    resolution: {integrity: sha512-8u/hfXFRBD1O0hPUjioLhoWFHRmt6tKA4/vZPyckBr18l1KE9uHrFaFaUi8MDRTpi4uak2goyPTSNJLXX2k2Hw==}
    engines: {node: '>= 0.4'}

  object.fromentries@2.0.8:
    resolution: {integrity: sha512-k6E21FzySsSK5a21KRADBd/NGneRegFO5pLHfdQLpRDETUNJueLXs3WCzyQ3tFRDYgbq3KHGXfTbi2bs8WQ6rQ==}
    engines: {node: '>= 0.4'}

  object.groupby@1.0.3:
    resolution: {integrity: sha512-+Lhy3TQTuzXI5hevh8sBGqbmurHbbIjAi0Z4S63nthVLmLxfbj4T54a4CfZrXIrt9iP4mVAPYMo/v99taj3wjQ==}
    engines: {node: '>= 0.4'}

  object.values@1.2.1:
    resolution: {integrity: sha512-gXah6aZrcUxjWg2zR2MwouP2eHlCBzdV4pygudehaKXSGW4v2AsRQUK+lwwXhii6KFZcunEnmSUoYp5CXibxtA==}
    engines: {node: '>= 0.4'}

  on-finished@2.4.1:
    resolution: {integrity: sha512-oVlzkg3ENAhCk2zdv7IJwd/QUD4z2RxRwpkcGY8psCVcCYZNq4wYnVWALHM+brtuJjePWiYF/ClmuDr8Ch5+kg==}
    engines: {node: '>= 0.8'}

  once@1.4.0:
    resolution: {integrity: sha512-lNaJgI+2Q5URQBkccEKHTQOPaXdUxnZZElQTZY0MFUAuaEqe1E+Nyvgdz/aIyNi6Z9MzO5dv1H8n58/GELp3+w==}

  onetime@5.1.2:
    resolution: {integrity: sha512-kbpaSSGJTWdAY5KPVeMOKXSrPtr8C8C7wodJbcsd51jRnmD+GZu8Y0VoU6Dm5Z4vWr0Ig/1NKuWRKf7j5aaYSg==}
    engines: {node: '>=6'}

  onetime@6.0.0:
    resolution: {integrity: sha512-1FlR+gjXK7X+AsAHso35MnyN5KqGwJRi/31ft6x0M194ht7S+rWAvd7PHss9xSKMzE0asv1pyIHaJYq+BbacAQ==}
    engines: {node: '>=12'}

  onetime@7.0.0:
    resolution: {integrity: sha512-VXJjc87FScF88uafS3JllDgvAm+c/Slfz06lorj2uAY34rlUu0Nt+v8wreiImcrgAjjIHp1rXpTDlLOGw29WwQ==}
    engines: {node: '>=18'}

  open@8.4.2:
    resolution: {integrity: sha512-7x81NCL719oNbsq/3mh+hVrAWmFuEYUqrq/Iw3kUzH8ReypT9QQ0BLoJS7/G9k6N81XjW4qHWtjWwe/9eLy1EQ==}
    engines: {node: '>=12'}

  optionator@0.9.4:
    resolution: {integrity: sha512-6IpQ7mKUxRcZNLIObR0hz7lxsapSSIYNZJwXPGeF0mTVqGKFIXj1DQcMoT22S3ROcLyY/rz0PWaWZ9ayWmad9g==}
    engines: {node: '>= 0.8.0'}

  ora@5.3.0:
    resolution: {integrity: sha512-zAKMgGXUim0Jyd6CXK9lraBnD3H5yPGBPPOkC23a2BG6hsm4Zu6OQSjQuEtV0BHDf4aKHcUFvJiGRrFuW3MG8g==}
    engines: {node: '>=10'}

  own-keys@1.0.1:
    resolution: {integrity: sha512-qFOyK5PjiWZd+QQIh+1jhdb9LpxTF0qs7Pm8o5QHYZ0M3vKqSqzsZaEB6oWlxZ+q2sJBMI/Ktgd2N5ZwQoRHfg==}
    engines: {node: '>= 0.4'}

  oxc-resolver@5.0.0:
    resolution: {integrity: sha512-66fopyAqCN8Mx4tzNiBXWbk8asCSuxUWN62gwTc3yfRs7JfWhX/eVJCf+fUrfbNOdQVOWn+o8pAKllp76ysMXA==}

  p-limit@3.1.0:
    resolution: {integrity: sha512-TYOanM3wGwNGsZN2cVTYPArw454xnXj5qmWF1bEoAc4+cU/ol7GVh7odevjp1FNHduHc3KZMcFduxU5Xc6uJRQ==}
    engines: {node: '>=10'}

  p-locate@5.0.0:
    resolution: {integrity: sha512-LaNjtRWUBY++zB5nE/NwcaoMylSPk+S+ZHNB1TzdbMJMny6dynpAGt7X/tl/QYq3TIeE6nxHppbo2LGymrG5Pw==}
    engines: {node: '>=10'}

  parent-module@1.0.1:
    resolution: {integrity: sha512-GQ2EWRpQV8/o+Aw8YqtfZZPfNRWZYkbidE9k5rpl/hC3vtHHBfGm2Ifi6qWV+coDGkrUKZAxE3Lot5kcsRlh+g==}
    engines: {node: '>=6'}

  parseurl@1.3.3:
    resolution: {integrity: sha512-CiyeOxFT/JZyN5m0z9PfXw4SCBJ6Sygz1Dpl0wqjlhDEGGBP1GnsUVEL0p63hoG1fcj3fHynXi9NYO4nWOL+qQ==}
    engines: {node: '>= 0.8'}

  path-exists@4.0.0:
    resolution: {integrity: sha512-ak9Qy5Q7jYb2Wwcey5Fpvg2KoAc/ZIhLSLOSBmRmygPsGwkVVt0fZa0qrtMz+m6tJTAHfZQ8FnmB4MG4LWy7/w==}
    engines: {node: '>=8'}

  path-key@3.1.1:
    resolution: {integrity: sha512-ojmeN0qd+y0jszEtoY48r0Peq5dwMEkIlCOu6Q5f41lfkswXuKtYrhgoTpLnyIcHm24Uhqx+5Tqm2InSwLhE6Q==}
    engines: {node: '>=8'}

  path-key@4.0.0:
    resolution: {integrity: sha512-haREypq7xkM7ErfgIyA0z+Bj4AGKlMSdlQE2jvJo6huWD1EdkKYV+G/T4nq0YEF2vgTT8kqMFKo1uHn950r4SQ==}
    engines: {node: '>=12'}

  path-parse@1.0.7:
    resolution: {integrity: sha512-LDJzPVEEEPR+y48z93A0Ed0yXb8pAByGWo/k5YYdYgpY2/2EsOsksJrq7lOHxryrVOn1ejG6oAp8ahvOIQD8sw==}

  path-to-regexp@8.2.0:
    resolution: {integrity: sha512-TdrF7fW9Rphjq4RjrW0Kp2AW0Ahwu9sRGTkS6bvDi0SCwZlEZYmcfDbEsTz8RVk0EHIS/Vd1bv3JhG+1xZuAyQ==}
    engines: {node: '>=16'}

  pathe@2.0.3:
    resolution: {integrity: sha512-WUjGcAqP1gQacoQe+OBJsFA7Ld4DyXuUIjZ5cc75cLHvJ7dtNsTugphxIADwspS+AraAUePCKrSVtPLFj/F88w==}

  pathval@2.0.0:
    resolution: {integrity: sha512-vE7JKRyES09KiunauX7nd2Q9/L7lhok4smP9RZTDeD4MVs72Dp2qNFVz39Nz5a0FVEW0BJR6C0DYrq6unoziZA==}
    engines: {node: '>= 14.16'}

  picocolors@1.1.1:
    resolution: {integrity: sha512-xceH2snhtb5M9liqDsmEw56le376mTZkEX/jEb/RxNFyegNul7eNslCXP9FDj/Lcu0X8KEyMceP2ntpaHrDEVA==}

  picomatch@2.3.1:
    resolution: {integrity: sha512-JU3teHTNjmE2VCGFzuY8EXzCDVwEqB2a8fsIvwaStHhAWJEeVd1o1QD80CU6+ZdEXXSLbSsuLwJjkCBWqRQUVA==}
    engines: {node: '>=8.6'}

  picomatch@4.0.2:
    resolution: {integrity: sha512-M7BAV6Rlcy5u+m6oPhAPFgJTzAioX/6B0DxyvDlo9l8+T3nLKbrczg2WLUyzd45L8RqfUMyGPzekbMvX2Ldkwg==}
    engines: {node: '>=12'}

  pidtree@0.6.0:
    resolution: {integrity: sha512-eG2dWTVw5bzqGRztnHExczNxt5VGsE6OwTeCG3fdUf9KBsZzO3R5OIIIzWR+iZA0NtZ+RDVdaoE2dK1cn6jH4g==}
    engines: {node: '>=0.10'}
    hasBin: true

  pkce-challenge@5.0.0:
    resolution: {integrity: sha512-ueGLflrrnvwB3xuo/uGob5pd5FN7l0MsLf0Z87o/UQmRtwjvfylfc9MurIxRAWywCYTgrvpXBcqjV4OfCYGCIQ==}
    engines: {node: '>=16.20.0'}

  png-to-ico@2.1.8:
    resolution: {integrity: sha512-Nf+IIn/cZ/DIZVdGveJp86NG5uNib1ZXMiDd/8x32HCTeKSvgpyg6D/6tUBn1QO/zybzoMK0/mc3QRgAyXdv9w==}
    engines: {node: '>=8'}
    hasBin: true

  pngjs@6.0.0:
    resolution: {integrity: sha512-TRzzuFRRmEoSW/p1KVAmiOgPco2Irlah+bGFCeNfJXxxYGwSw7YwAOAcd7X28K/m5bjBWKsC29KyoMfHbypayg==}
    engines: {node: '>=12.13.0'}

  possible-typed-array-names@1.1.0:
    resolution: {integrity: sha512-/+5VFTchJDoVj3bhoqi6UeymcD00DAwb1nJwamzPvHEszJ4FpF6SNNbUbOS8yI56qHzdV8eK0qEfOSiodkTdxg==}
    engines: {node: '>= 0.4'}

  postcss@8.4.31:
    resolution: {integrity: sha512-PS08Iboia9mts/2ygV3eLpY5ghnUcfLV/EXTOW1E2qYxJKGGBUtNjN76FYHnMs36RmARn41bC0AZmn+rR0OVpQ==}
    engines: {node: ^10 || ^12 || >=14}

  postcss@8.5.3:
    resolution: {integrity: sha512-dle9A3yYxlBSrt8Fu+IpjGT8SY8hN0mlaA6GY8t0P5PjIOZemULz/E2Bnm/2dcUOena75OTNkHI76uZBNUUq3A==}
    engines: {node: ^10 || ^12 || >=14}

  prelude-ls@1.2.1:
    resolution: {integrity: sha512-vkcDPrRZo1QZLbn5RLGPpg/WmIQ65qoWWhcGKf/b5eplkkarX0m9z8ppCat4mlOqUsWpyNuYgO3VRyrYHSzX5g==}
    engines: {node: '>= 0.8.0'}

  prettier@3.5.3:
    resolution: {integrity: sha512-QQtaxnoDJeAkDvDKWCLiwIXkTgRhwYDEQCghU9Z6q03iyek/rxRh/2lC3HB7P8sWT2xC/y5JDctPLBIGzHKbhw==}
    engines: {node: '>=14'}
    hasBin: true

  pretty-format@29.7.0:
    resolution: {integrity: sha512-Pdlw/oPxN+aXdmM9R00JVC9WVFoCLTKJvDVLgmJ+qAffBMxsV85l/Lu7sNx4zSzPyoL2euImuEwHhOXdEgNFZQ==}
    engines: {node: ^14.15.0 || ^16.10.0 || >=18.0.0}

  prop-types@15.8.1:
    resolution: {integrity: sha512-oj87CgZICdulUohogVAR7AjlC0327U4el4L6eAvOqCeudMDVU0NThNaV+b9Df4dXgSP1gXMTnPdhfe/2qDH5cg==}

  proxy-addr@2.0.7:
    resolution: {integrity: sha512-llQsMLSUDUPT44jdrU/O37qlnifitDP+ZwrmmZcoSKyLKvtZxpyV0n2/bD/N4tBAAZ/gJEdZU7KMraoK1+XYAg==}
    engines: {node: '>= 0.10'}

  proxy-from-env@1.1.0:
    resolution: {integrity: sha512-D+zkORCbA9f1tdWRK0RaCR3GPv50cMxcrz4X8k5LTSUD1Dkw47mKJEZQNunItRTkWwgtaUSo1RVFRIG9ZXiFYg==}

  punycode@2.3.1:
    resolution: {integrity: sha512-vYt7UD1U9Wg6138shLtLOvdAu+8DsC/ilFtEVHcH+wydcSpNE20AfSOduf6MkRFahL5FY7X1oU7nKVZFtfq8Fg==}
    engines: {node: '>=6'}

  qs@6.14.0:
    resolution: {integrity: sha512-YWWTjgABSKcvs/nWBi9PycY/JiPJqOD4JA6o9Sej2AtvSGarXxKC3OQSk4pAarbdQlKAh5D4FCQkJNkW+GAn3w==}
    engines: {node: '>=0.6'}

  queue-microtask@1.2.3:
    resolution: {integrity: sha512-NuaNSa6flKT5JaSYQzJok04JzTL1CA6aGhv5rfLW3PgqA+M2ChpZQnAC8h8i4ZFkBS8X5RqkDBHA7r4hej3K9A==}

  range-parser@1.2.1:
    resolution: {integrity: sha512-Hrgsx+orqoygnmhFbKaHE6c296J+HTAQXoxEF6gNupROmmGJRoyzfG3ccAveqCBrwr/2yxQ5BVd/GTl5agOwSg==}
    engines: {node: '>= 0.6'}

  raw-body@3.0.0:
    resolution: {integrity: sha512-RmkhL8CAyCRPXCE28MMH0z2PNWQBNk2Q09ZdxM9IOOXwxwZbN+qbWaatPkdkWIKL2ZVDImrN/pK5HTRz2PcS4g==}
    engines: {node: '>= 0.8'}

  react-day-picker@8.10.1:
    resolution: {integrity: sha512-TMx7fNbhLk15eqcMt+7Z7S2KF7mfTId/XJDjKE8f+IUcFn0l08/kI4FiYTL/0yuOLmEcbR4Fwe3GJf/NiiMnPA==}
    peerDependencies:
      date-fns: ^2.28.0 || ^3.0.0
      react: ^16.8.0 || ^17.0.0 || ^18.0.0

  react-dom@19.1.0:
    resolution: {integrity: sha512-Xs1hdnE+DyKgeHJeJznQmYMIBG3TKIHJJT95Q58nHLSrElKlGQqDTR2HQ9fx5CN/Gk6Vh/kupBTDLU11/nDk/g==}
    peerDependencies:
      react: ^19.1.0

  react-hook-form@7.57.0:
    resolution: {integrity: sha512-RbEks3+cbvTP84l/VXGUZ+JMrKOS8ykQCRYdm5aYsxnDquL0vspsyNhGRO7pcH6hsZqWlPOjLye7rJqdtdAmlg==}
    engines: {node: '>=18.0.0'}
    peerDependencies:
      react: ^16.8.0 || ^17 || ^18 || ^19

  react-is@16.13.1:
    resolution: {integrity: sha512-24e6ynE2H+OKt4kqsOvNd8kBpV65zoxbA4BVsEOB3ARVWQki/DHzaUoC5KuON/BiccDaCCTZBuOcfZs70kR8bQ==}

  react-is@18.3.1:
    resolution: {integrity: sha512-/LLMVyas0ljjAtoYiPqYiL8VWXzUUdThrmU5+n20DZv+a+ClRoevUzw5JxU+Ieh5/c87ytoTBV9G1FiKfNJdmg==}

  react-remove-scroll-bar@2.3.8:
    resolution: {integrity: sha512-9r+yi9+mgU33AKcj6IbT9oRCO78WriSj6t/cF8DWBZJ9aOGPOTEDvdUDz1FwKim7QXWwmHqtdHnRJfhAxEG46Q==}
    engines: {node: '>=10'}
    peerDependencies:
      '@types/react': '*'
      react: ^16.8.0 || ^17.0.0 || ^18.0.0 || ^19.0.0
    peerDependenciesMeta:
      '@types/react':
        optional: true

  react-remove-scroll@2.6.3:
    resolution: {integrity: sha512-pnAi91oOk8g8ABQKGF5/M9qxmmOPxaAnopyTHYfqYEwJhyFrbbBtHuSgtKEoH0jpcxx5o3hXqH1mNd9/Oi+8iQ==}
    engines: {node: '>=10'}
    peerDependencies:
      '@types/react': '*'
      react: ^16.8.0 || ^17.0.0 || ^18.0.0 || ^19.0.0 || ^19.0.0-rc
    peerDependenciesMeta:
      '@types/react':
        optional: true

  react-style-singleton@2.2.3:
    resolution: {integrity: sha512-b6jSvxvVnyptAiLjbkWLE/lOnR4lfTtDAl+eUC7RZy+QQWc6wRzIV2CE6xBuMmDxc2qIihtDCZD5NPOFl7fRBQ==}
    engines: {node: '>=10'}
    peerDependencies:
      '@types/react': '*'
      react: ^16.8.0 || ^17.0.0 || ^18.0.0 || ^19.0.0 || ^19.0.0-rc
    peerDependenciesMeta:
      '@types/react':
        optional: true

  react@19.1.0:
    resolution: {integrity: sha512-FS+XFBNvn3GTAWq26joslQgWNoFu08F4kl0J4CgdNKADkdSGXQyTCnKteIAJy96Br6YbpEU1LSzV5dYtjMkMDg==}
    engines: {node: '>=0.10.0'}

  readable-stream@3.6.2:
    resolution: {integrity: sha512-9u/sniCrY3D5WdsERHzHE4G2YCXqoG5FTHUiCC4SIbr6XcLZBY05ya9EKjYek9O5xOAwjGq+1JdGBAS7Q9ScoA==}
    engines: {node: '>= 6'}

  reflect.getprototypeof@1.0.10:
    resolution: {integrity: sha512-00o4I+DVrefhv+nX0ulyi3biSHCPDe+yLv5o/p6d/UVlirijB8E16FtfwSAi4g3tcqrQ4lRAqQSoFEZJehYEcw==}
    engines: {node: '>= 0.4'}

  regexp.prototype.flags@1.5.4:
    resolution: {integrity: sha512-dYqgNSZbDwkaJ2ceRd9ojCGjBq+mOm9LmtXnAnEGyHhN/5R7iDW2TRw3h+o/jCFxus3P2LfWIIiwowAjANm7IA==}
    engines: {node: '>= 0.4'}

  require-directory@2.1.1:
    resolution: {integrity: sha512-fGxEI7+wsG9xrvdjsrlmL22OMTTiHRwAMroiEeMgq8gzoLC/PQr7RsRDSTLUg/bZAZtF+TVIkHc6/4RIKrui+Q==}
    engines: {node: '>=0.10.0'}

  resolve-from@4.0.0:
    resolution: {integrity: sha512-pb/MYmXstAkysRFx8piNI1tGFNQIFA3vkE3Gq4EuA1dF6gHp/+vgZqsCGJapvy8N3Q+4o7FwvquPJcnZ7RYy4g==}
    engines: {node: '>=4'}

  resolve-pkg-maps@1.0.0:
    resolution: {integrity: sha512-seS2Tj26TBVOC2NIc2rOe2y2ZO7efxITtLZcGSOnHHNOQ7CkiUBfw0Iw2ck6xkIhPwLhKNLS8BO+hEpngQlqzw==}

  resolve.exports@2.0.3:
    resolution: {integrity: sha512-OcXjMsGdhL4XnbShKpAcSqPMzQoYkYyhbEaeSko47MjRP9NfEQMhZkXL1DoFlt9LWQn4YttrdnV6X2OiyzBi+A==}
    engines: {node: '>=10'}

  resolve@1.22.10:
    resolution: {integrity: sha512-NPRy+/ncIMeDlTAsuqwKIiferiawhefFJtkNSW0qZJEqMEb+qBt/77B/jGeeek+F0uOeN05CDa6HXbbIgtVX4w==}
    engines: {node: '>= 0.4'}
    hasBin: true

  resolve@2.0.0-next.5:
    resolution: {integrity: sha512-U7WjGVG9sH8tvjW5SmGbQuui75FiyjAX72HX15DwBBwF9dNiQZRQAg9nnPhYy+TUnE0+VcrttuvNI8oSxZcocA==}
    hasBin: true

  restore-cursor@3.1.0:
    resolution: {integrity: sha512-l+sSefzHpj5qimhFSE5a8nufZYAM3sBSVMAPtYkmC+4EH2anSGaEMXSD0izRQbu9nfyQ9y5JrVmp7E8oZrUjvA==}
    engines: {node: '>=8'}

  restore-cursor@5.1.0:
    resolution: {integrity: sha512-oMA2dcrw6u0YfxJQXm342bFKX/E4sG9rbTzO9ptUcR/e8A33cHuvStiYOwH7fszkZlZ1z/ta9AAoPk2F4qIOHA==}
    engines: {node: '>=18'}

  reusify@1.1.0:
    resolution: {integrity: sha512-g6QUff04oZpHs0eG5p83rFLhHeV00ug/Yf9nZM6fLeUrPguBTkTQOdpAWWspMh55TZfVQDPaN3NQJfbVRAxdIw==}
    engines: {iojs: '>=1.0.0', node: '>=0.10.0'}

  rfdc@1.4.1:
    resolution: {integrity: sha512-q1b3N5QkRUWUl7iyylaaj3kOpIT0N2i9MqIEQXP73GVsN9cw3fdx8X63cEmWhJGi2PPCF23Ijp7ktmd39rawIA==}

  rollup@4.40.1:
    resolution: {integrity: sha512-C5VvvgCCyfyotVITIAv+4efVytl5F7wt+/I2i9q9GZcEXW9BP52YYOXC58igUi+LFZVHukErIIqQSWwv/M3WRw==}
    engines: {node: '>=18.0.0', npm: '>=8.0.0'}
    hasBin: true

  router@2.2.0:
    resolution: {integrity: sha512-nLTrUKm2UyiL7rlhapu/Zl45FwNgkZGaCpZbIHajDYgwlJCOzLSk+cIPAnsEqV955GjILJnKbdQC1nVPz+gAYQ==}
    engines: {node: '>= 18'}

  run-parallel@1.2.0:
    resolution: {integrity: sha512-5l4VyZR86LZ/lDxZTR6jqL8AFE2S0IFLMP26AbjsLVADxHdhB/c0GUsH+y39UfCi3dzz8OlQuPmnaJOMoDHQBA==}

  safe-array-concat@1.1.3:
    resolution: {integrity: sha512-AURm5f0jYEOydBj7VQlVvDrjeFgthDdEF5H1dP+6mNpoXOMo1quQqJ4wvJDyRZ9+pO3kGWoOdmV08cSv2aJV6Q==}
    engines: {node: '>=0.4'}

  safe-buffer@5.2.1:
    resolution: {integrity: sha512-rp3So07KcdmmKbGvgaNxQSJr7bGVSVk5S9Eq1F+ppbRo70+YeaDxkw5Dd8NPN+GD6bjnYm2VuPuCXmpuYvmCXQ==}

  safe-push-apply@1.0.0:
    resolution: {integrity: sha512-iKE9w/Z7xCzUMIZqdBsp6pEQvwuEebH4vdpjcDWnyzaI6yl6O9FHvVpmGelvEHNsoY6wGblkxR6Zty/h00WiSA==}
    engines: {node: '>= 0.4'}

  safe-regex-test@1.1.0:
    resolution: {integrity: sha512-x/+Cz4YrimQxQccJf5mKEbIa1NzeCRNI5Ecl/ekmlYaampdNLPalVyIcCZNNH3MvmqBugV5TMYZXv0ljslUlaw==}
    engines: {node: '>= 0.4'}

  safer-buffer@2.1.2:
    resolution: {integrity: sha512-YZo3K82SD7Riyi0E1EQPojLz7kpepnSQI9IyPbHHg1XXXevb5dJI7tpyN2ADxGcQbHG7vcyRHk0cbwqcQriUtg==}

  scheduler@0.26.0:
    resolution: {integrity: sha512-NlHwttCI/l5gCPR3D1nNXtWABUmBwvZpEQiD4IXSbIDq8BzLIK/7Ir5gTFSGZDUu37K5cMNp0hFtzO38sC7gWA==}

  secure-json-parse@2.7.0:
    resolution: {integrity: sha512-6aU+Rwsezw7VR8/nyvKTx8QpWH9FrcYiXXlqC4z5d5XQBDRqtbfsRjnwGyqbi3gddNtWHuEk9OANUotL26qKUw==}

  semver@6.3.1:
    resolution: {integrity: sha512-BR7VvDCVHO+q2xBEWskxS6DJE1qRnb7DxzUrogb71CWoSficBxYsiAGd+Kl0mmq/MprG9yArRkyrQxTO6XjMzA==}
    hasBin: true

  semver@7.7.1:
    resolution: {integrity: sha512-hlq8tAfn0m/61p4BVRcPzIGr6LKiMwo4VM6dGi6pt4qcRkmNzTcWq6eCEjEh+qXjkMDvPlOFFSGwQjoEa6gyMA==}
    engines: {node: '>=10'}
    hasBin: true

  send@1.2.0:
    resolution: {integrity: sha512-uaW0WwXKpL9blXE2o0bRhoL2EGXIrZxQ2ZQ4mgcfoBxdFmQold+qWsD2jLrfZ0trjKL6vOw0j//eAwcALFjKSw==}
    engines: {node: '>= 18'}

  serve-static@2.2.0:
    resolution: {integrity: sha512-61g9pCh0Vnh7IutZjtLGGpTA355+OPn2TyDv/6ivP2h/AdAVX9azsoxmg2/M6nZeQZNYBEwIcsne1mJd9oQItQ==}
    engines: {node: '>= 18'}

  set-function-length@1.2.2:
    resolution: {integrity: sha512-pgRc4hJ4/sNjWCSS9AmnS40x3bNMDTknHgL5UaMBTMyJnU90EgWh1Rz+MC9eFu4BuN/UwZjKQuY/1v3rM7HMfg==}
    engines: {node: '>= 0.4'}

  set-function-name@2.0.2:
    resolution: {integrity: sha512-7PGFlmtwsEADb0WYyvCMa1t+yke6daIG4Wirafur5kcf+MhUnPms1UeR0CKQdTZD81yESwMHbtn+TR+dMviakQ==}
    engines: {node: '>= 0.4'}

  set-proto@1.0.0:
    resolution: {integrity: sha512-RJRdvCo6IAnPdsvP/7m6bsQqNnn1FCBX5ZNtFL98MmFF/4xAIJTIg1YbHW5DC2W5SKZanrC6i4HsJqlajw/dZw==}
    engines: {node: '>= 0.4'}

  setprototypeof@1.2.0:
    resolution: {integrity: sha512-E5LDX7Wrp85Kil5bhZv46j8jOeboKq5JMmYM3gVGdGH8xFpPWXUMsNrlODCrkoxMEeNi/XZIwuRvY4XNwYMJpw==}

  sharp@0.34.1:
    resolution: {integrity: sha512-1j0w61+eVxu7DawFJtnfYcvSv6qPFvfTaqzTQ2BLknVhHTwGS8sc63ZBF4rzkWMBVKybo4S5OBtDdZahh2A1xg==}
    engines: {node: ^18.17.0 || ^20.3.0 || >=21.0.0}

  shebang-command@2.0.0:
    resolution: {integrity: sha512-kHxr2zZpYtdmrN1qDjrrX/Z1rR1kG8Dx+gkpK1G4eXmvXswmcE1hTWBWYUzlraYw1/yZp6YuDY77YtvbN0dmDA==}
    engines: {node: '>=8'}

  shebang-regex@3.0.0:
    resolution: {integrity: sha512-7++dFhtcx3353uBaq8DDR4NuxBetBzC7ZQOhmTQInHEd6bSrXdiEyzCvG07Z44UYdLShWUyXt5M/yhz8ekcb1A==}
    engines: {node: '>=8'}

  side-channel-list@1.0.0:
    resolution: {integrity: sha512-FCLHtRD/gnpCiCHEiJLOwdmFP+wzCmDEkc9y7NsYxeF4u7Btsn1ZuwgwJGxImImHicJArLP4R0yX4c2KCrMrTA==}
    engines: {node: '>= 0.4'}

  side-channel-map@1.0.1:
    resolution: {integrity: sha512-VCjCNfgMsby3tTdo02nbjtM/ewra6jPHmpThenkTYh8pG9ucZ/1P8So4u4FGBek/BjpOVsDCMoLA/iuBKIFXRA==}
    engines: {node: '>= 0.4'}

  side-channel-weakmap@1.0.2:
    resolution: {integrity: sha512-WPS/HvHQTYnHisLo9McqBHOJk2FkHO/tlpvldyrnem4aeQp4hai3gythswg6p01oSoTl58rcpiFAjF2br2Ak2A==}
    engines: {node: '>= 0.4'}

  side-channel@1.1.0:
    resolution: {integrity: sha512-ZX99e6tRweoUXqR+VBrslhda51Nh5MTQwou5tnUDgbtyM0dBgmhEDtWGP/xbKn6hqfPRHujUNwz5fy/wbbhnpw==}
    engines: {node: '>= 0.4'}

  siginfo@2.0.0:
    resolution: {integrity: sha512-ybx0WO1/8bSBLEWXZvEd7gMW3Sn3JFlW3TvX1nREbDLRNQNaeNN8WK0meBwPdAaOI7TtRRRJn/Es1zhrrCHu7g==}

  signal-exit@3.0.7:
    resolution: {integrity: sha512-wnD2ZE+l+SPC/uoS0vXeE9L1+0wuaMqKlfz9AMUo38JsyLSBWSFcHR1Rri62LZc12vLr1gb3jl7iwQhgwpAbGQ==}

  signal-exit@4.1.0:
    resolution: {integrity: sha512-bzyZ1e88w9O1iNJbKnOlvYTrWPDl46O1bG0D3XInv+9tkPrxrN8jUUTiFlDkkmKWgn1M6CfIA13SuGqOa9Korw==}
    engines: {node: '>=14'}

  simple-swizzle@0.2.2:
    resolution: {integrity: sha512-JA//kQgZtbuY83m+xT+tXJkmJncGMTFT+C+g2h2R9uxkYIrE2yy9sgmcLhCnw57/WSD+Eh3J97FPEDFnbXnDUg==}

  slice-ansi@5.0.0:
    resolution: {integrity: sha512-FC+lgizVPfie0kkhqUScwRu1O/lF6NOgJmlCgK+/LYxDCTk8sGelYaHDhFcDN+Sn3Cv+3VSa4Byeo+IMCzpMgQ==}
    engines: {node: '>=12'}

  slice-ansi@7.1.0:
    resolution: {integrity: sha512-bSiSngZ/jWeX93BqeIAbImyTbEihizcwNjFoRUIY/T1wWQsfsm2Vw1agPKylXvQTU7iASGdHhyqRlqQzfz+Htg==}
    engines: {node: '>=18'}

  sonner@2.0.3:
    resolution: {integrity: sha512-njQ4Hht92m0sMqqHVDL32V2Oun9W1+PHO9NDv9FHfJjT3JT22IG4Jpo3FPQy+mouRKCXFWO+r67v6MrHX2zeIA==}
    peerDependencies:
      react: ^18.0.0 || ^19.0.0 || ^19.0.0-rc
      react-dom: ^18.0.0 || ^19.0.0 || ^19.0.0-rc

  source-map-js@1.2.1:
    resolution: {integrity: sha512-UXWMKhLOwVKb728IUtQPXxfYU+usdybtUrK/8uGE8CQMvrhOpwvzDBwj0QhSL7MQc7vIsISBG8VQ8+IDQxpfQA==}
    engines: {node: '>=0.10.0'}

  sprintf-js@1.0.3:
    resolution: {integrity: sha512-D9cPgkvLlV3t3IzL0D0YLvGA9Ahk4PcvVwUbN0dSGr1aP0Nrt4AEnTUbuGvquEC0mA64Gqt1fzirlRs5ibXx8g==}

  stable-hash@0.0.5:
    resolution: {integrity: sha512-+L3ccpzibovGXFK+Ap/f8LOS0ahMrHTf3xu7mMLSpEGU0EO9ucaysSylKo9eRDFNhWve/y275iPmIZ4z39a9iA==}

  stackback@0.0.2:
    resolution: {integrity: sha512-1XMJE5fQo1jGH6Y/7ebnwPOBEkIEnT4QF32d5R1+VXdXveM0IBMJt8zfaxX1P3QhVwrYe+576+jkANtSS2mBbw==}

  statuses@2.0.1:
    resolution: {integrity: sha512-RwNA9Z/7PrK06rYLIzFMlaF+l73iwpzsqRIFgbMLbTcLD6cOao82TaWefPXQvB2fOC4AjuYSEndS7N/mTCbkdQ==}
    engines: {node: '>= 0.8'}

  std-env@3.9.0:
    resolution: {integrity: sha512-UGvjygr6F6tpH7o2qyqR6QYpwraIjKSdtzyBdyytFOHmPZY917kwdwLG0RbOjWOnKmnm3PeHjaoLLMie7kPLQw==}

  streamsearch@1.1.0:
    resolution: {integrity: sha512-Mcc5wHehp9aXz1ax6bZUyY5afg9u2rv5cqQI3mRrYkGC8rW2hM02jWuwjtL++LS5qinSyhj2QfLyNsuc+VsExg==}
    engines: {node: '>=10.0.0'}

  string-argv@0.3.2:
    resolution: {integrity: sha512-aqD2Q0144Z+/RqG52NeHEkZauTAUWJO8c6yTftGJKO3Tja5tUgIfmIl6kExvhtxSDP7fXB6DvzkfMpCd/F3G+Q==}
    engines: {node: '>=0.6.19'}

  string-width@4.2.3:
    resolution: {integrity: sha512-wKyQRQpjJ0sIp62ErSZdGsjMJWsap5oRNihHhu6G7JVO/9jIB6UyevL+tXuOqrng8j/cxKTWyWUwvSTriiZz/g==}
    engines: {node: '>=8'}

  string-width@7.2.0:
    resolution: {integrity: sha512-tsaTIkKW9b4N+AEj+SVA+WhJzV7/zMhcSu78mLKWSk7cXMOSHsBKFWUs0fWwq8QyK3MgJBQRX6Gbi4kYbdvGkQ==}
    engines: {node: '>=18'}

  string.prototype.includes@2.0.1:
    resolution: {integrity: sha512-o7+c9bW6zpAdJHTtujeePODAhkuicdAryFsfVKwA+wGw89wJ4GTY484WTucM9hLtDEOpOvI+aHnzqnC5lHp4Rg==}
    engines: {node: '>= 0.4'}

  string.prototype.matchall@4.0.12:
    resolution: {integrity: sha512-6CC9uyBL+/48dYizRf7H7VAYCMCNTBeM78x/VTUe9bFEaxBepPJDa1Ow99LqI/1yF7kuy7Q3cQsYMrcjGUcskA==}
    engines: {node: '>= 0.4'}

  string.prototype.repeat@1.0.0:
    resolution: {integrity: sha512-0u/TldDbKD8bFCQ/4f5+mNRrXwZ8hg2w7ZR8wa16e8z9XpePWl3eGEcUD0OXpEH/VJH/2G3gjUtR3ZOiBe2S/w==}

  string.prototype.trim@1.2.10:
    resolution: {integrity: sha512-Rs66F0P/1kedk5lyYyH9uBzuiI/kNRmwJAR9quK6VOtIpZ2G+hMZd+HQbbv25MgCA6gEffoMZYxlTod4WcdrKA==}
    engines: {node: '>= 0.4'}

  string.prototype.trimend@1.0.9:
    resolution: {integrity: sha512-G7Ok5C6E/j4SGfyLCloXTrngQIQU3PWtXGst3yM7Bea9FRURf1S42ZHlZZtsNque2FN2PoUhfZXYLNWwEr4dLQ==}
    engines: {node: '>= 0.4'}

  string.prototype.trimstart@1.0.8:
    resolution: {integrity: sha512-UXSH262CSZY1tfu3G3Secr6uGLCFVPMhIqHjlgCUtCCcgihYc/xKs9djMTMUOb2j1mVSeU8EU6NWc/iQKU6Gfg==}
    engines: {node: '>= 0.4'}

  string_decoder@1.3.0:
    resolution: {integrity: sha512-hkRX8U1WjJFd8LsDJ2yQ/wWWxaopEsABU1XfkM8A+j0+85JAGppt16cr1Whg6KIbb4okU6Mql6BOj+uup/wKeA==}

  strip-ansi@6.0.1:
    resolution: {integrity: sha512-Y38VPSHcqkFrCpFnQ9vuSXmquuv5oXOKpGeT6aGrr3o3Gc9AlVa6JBfUSOCnbxGGZF+/0ooI7KrPuUSztUdU5A==}
    engines: {node: '>=8'}

  strip-ansi@7.1.0:
    resolution: {integrity: sha512-iq6eVVI64nQQTRYq2KtEg2d2uU7LElhTJwsH4YzIHZshxlgZms/wIc4VoDQTlG/IvVIrBKG06CrZnp0qv7hkcQ==}
    engines: {node: '>=12'}

  strip-bom@3.0.0:
    resolution: {integrity: sha512-vavAMRXOgBVNF6nyEEmL3DBK19iRpDcoIwW+swQ+CbGiu7lju6t+JklA1MHweoWtadgt4ISVUsXLyDq34ddcwA==}
    engines: {node: '>=4'}

  strip-final-newline@3.0.0:
    resolution: {integrity: sha512-dOESqjYr96iWYylGObzd39EuNTa5VJxyvVAEm5Jnh7KGo75V43Hk1odPQkNDyXNmUR6k+gEiDVXnjB8HJ3crXw==}
    engines: {node: '>=12'}

  strip-json-comments@3.1.1:
    resolution: {integrity: sha512-6fPc+R4ihwqP6N/aIv2f1gMH8lOVtWQHoqC4yK6oSDVVocumAsfCqjkXnqiYMhmMwS/mEHLp7Vehlt3ql6lEig==}
    engines: {node: '>=8'}

  styled-jsx@5.1.6:
    resolution: {integrity: sha512-qSVyDTeMotdvQYoHWLNGwRFJHC+i+ZvdBRYosOFgC+Wg1vx4frN2/RG/NA7SYqqvKNLf39P2LSRA2pu6n0XYZA==}
    engines: {node: '>= 12.0.0'}
    peerDependencies:
      '@babel/core': '*'
      babel-plugin-macros: '*'
      react: '>= 16.8.0 || 17.x.x || ^18.0.0-0 || ^19.0.0-0'
    peerDependenciesMeta:
      '@babel/core':
        optional: true
      babel-plugin-macros:
        optional: true

  supports-color@7.2.0:
    resolution: {integrity: sha512-qpCAvRl9stuOHveKsn7HncJRvv501qIacKzQlO/+Lwxc9+0q2wLyv4Dfvt80/DPn2pqOBsJdDiogXGR9+OvwRw==}
    engines: {node: '>=8'}

  supports-preserve-symlinks-flag@1.0.0:
    resolution: {integrity: sha512-ot0WnXS9fgdkgIcePe6RHNk1WA8+muPa6cSjeR3V8K27q9BB1rTE3R1p7Hv0z1ZyAc8s6Vvv8DIyWf681MAt0w==}
    engines: {node: '>= 0.4'}

  swr@2.3.3:
    resolution: {integrity: sha512-dshNvs3ExOqtZ6kJBaAsabhPdHyeY4P2cKwRCniDVifBMoG/SVI7tfLWqPXriVspf2Rg4tPzXJTnwaihIeFw2A==}
    peerDependencies:
      react: ^16.11.0 || ^17.0.0 || ^18.0.0 || ^19.0.0

  tailwind-merge@3.2.0:
    resolution: {integrity: sha512-FQT/OVqCD+7edmmJpsgCsY820RTD5AkBryuG5IUqR5YQZSdj5xlH5nLgH7YPths7WsLPSpSBNneJdM8aS8aeFA==}

  tailwindcss-animate@1.0.7:
    resolution: {integrity: sha512-bl6mpH3T7I3UFxuvDEXLxy/VuFxBk5bbzplh7tXI68mwMokNYd1t9qPBHlnyTwfa4JGC4zP516I1hYYtQ/vspA==}
    peerDependencies:
      tailwindcss: '>=3.0.0 || insiders'

  tailwindcss@4.1.5:
    resolution: {integrity: sha512-nYtSPfWGDiWgCkwQG/m+aX83XCwf62sBgg3bIlNiiOcggnS1x3uVRDAuyelBFL+vJdOPPCGElxv9DjHJjRHiVA==}

  tapable@2.2.1:
    resolution: {integrity: sha512-GNzQvQTOIP6RyTfE2Qxb8ZVlNmw0n88vp1szwWRimP02mnTsx3Wtn5qRdqY9w2XduFNUgvOwhNnQsjwCp+kqaQ==}
    engines: {node: '>=6'}

  tar-stream@2.2.0:
    resolution: {integrity: sha512-ujeqbceABgwMZxEJnk2HDY2DlnUZ+9oEcb1KzTVfYHio0UE6dG71n60d8D2I4qNvleWrrXpmjpt7vZeF1LnMZQ==}
    engines: {node: '>=6'}

  throttleit@2.1.0:
    resolution: {integrity: sha512-nt6AMGKW1p/70DF/hGBdJB57B8Tspmbp5gfJ8ilhLnt7kkr2ye7hzD6NVG8GGErk2HWF34igrL2CXmNIkzKqKw==}
    engines: {node: '>=18'}

  tinybench@2.9.0:
    resolution: {integrity: sha512-0+DUvqWMValLmha6lr4kD8iAMK1HzV0/aKnCtWb9v9641TnP/MFb7Pc2bxoxQjTXAErryXVgUOfv2YqNllqGeg==}

  tinyexec@0.3.2:
    resolution: {integrity: sha512-KQQR9yN7R5+OSwaK0XQoj22pwHoTlgYqmUscPYoknOoWCWfj/5/ABTMRi69FrKU5ffPVh5QcFikpWJI/P1ocHA==}

  tinyglobby@0.2.12:
    resolution: {integrity: sha512-qkf4trmKSIiMTs/E63cxH+ojC2unam7rJ0WrauAzpT3ECNTxGRMlaXxVbfxMUC/w0LaYk6jQ4y/nGR9uBO3tww==}
    engines: {node: '>=12.0.0'}

  tinyglobby@0.2.13:
    resolution: {integrity: sha512-mEwzpUgrLySlveBwEVDMKk5B57bhLPYovRfPAXD5gA/98Opn0rCDj3GtLwFvCvH5RK9uPCExUROW5NjDwvqkxw==}
    engines: {node: '>=12.0.0'}

  tinypool@1.0.2:
    resolution: {integrity: sha512-al6n+QEANGFOMf/dmUMsuS5/r9B06uwlyNjZZql/zv8J7ybHCgoihBNORZCY2mzUuAnomQa2JdhyHKzZxPCrFA==}
    engines: {node: ^18.0.0 || >=20.0.0}

  tinyrainbow@2.0.0:
    resolution: {integrity: sha512-op4nsTR47R6p0vMUUoYl/a+ljLFVtlfaXkLQmqfLR1qHma1h/ysYk4hEXZ880bf2CYgTskvTa/e196Vd5dDQXw==}
    engines: {node: '>=14.0.0'}

  tinyspy@3.0.2:
    resolution: {integrity: sha512-n1cw8k1k0x4pgA2+9XrOkFydTerNcJ1zWCO5Nn9scWHTD+5tp8dghT2x1uduQePZTZgd3Tupf+x9BxJjeJi77Q==}
    engines: {node: '>=14.0.0'}

  tmp@0.2.3:
    resolution: {integrity: sha512-nZD7m9iCPC5g0pYmcaxogYKggSfLsdxl8of3Q/oIbqCqLLIO9IAF0GWjX1z9NZRHPiXv8Wex4yDCaZsgEw0Y8w==}
    engines: {node: '>=14.14'}

  to-regex-range@5.0.1:
    resolution: {integrity: sha512-65P7iz6X5yEr1cwcgvQxbbIw7Uk3gOy5dIdtZ4rDveLqhrdJP+Li/Hx6tyK0NEb+2GCyneCMJiGqrADCSNk8sQ==}
    engines: {node: '>=8.0'}

  toidentifier@1.0.1:
    resolution: {integrity: sha512-o5sSPKEkg/DIQNmH43V0/uerLrpzVedkUh8tGNvaeXpfpuwjKenlSox/2O/BTlZUtEe+JG7s5YhEz608PlAHRA==}
    engines: {node: '>=0.6'}

  ts-api-utils@2.0.1:
    resolution: {integrity: sha512-dnlgjFSVetynI8nzgJ+qF62efpglpWRk8isUEWZGWlJYySCTD6aKvbUDu+zbPeDakk3bg5H4XpitHukgfL1m9w==}
    engines: {node: '>=18.12'}
    peerDependencies:
      typescript: '>=4.8.4'

  ts-api-utils@2.1.0:
    resolution: {integrity: sha512-CUgTZL1irw8u29bzrOD/nH85jqyc74D6SshFgujOIA7osm2Rz7dYH77agkx7H4FBNxDq7Cjf+IjaX/8zwFW+ZQ==}
    engines: {node: '>=18.12'}
    peerDependencies:
      typescript: '>=4.8.4'

  tsconfig-paths@3.15.0:
    resolution: {integrity: sha512-2Ac2RgzDe/cn48GvOe3M+o82pEFewD3UPbyoUHHdKasHwJKjds4fLXWf/Ux5kATBKN20oaFGu+jbElp1pos0mg==}

  tsconfig-paths@4.2.0:
    resolution: {integrity: sha512-NoZ4roiN7LnbKn9QqE1amc9DJfzvZXxF4xDavcOWt1BPkdx+m+0gJuPM+S0vCe7zTJMYUP0R8pO2XMr+Y8oLIg==}
    engines: {node: '>=6'}

  tslib@2.8.1:
    resolution: {integrity: sha512-oJFu94HQb+KVduSUQL7wnpmqnfmLsOA/nAh6b6EH0wCEoK0/mPeXU6c3wKDV83MkOuHPRHtSXKKU99IBazS/2w==}

  type-check@0.4.0:
    resolution: {integrity: sha512-XleUoc9uwGXqjWwXaUTZAmzMcFZ5858QA2vvx1Ur5xIcixXIP+8LnFDgRplU30us6teqdlskFfu+ae4K79Ooew==}
    engines: {node: '>= 0.8.0'}

  type-is@2.0.1:
    resolution: {integrity: sha512-OZs6gsjF4vMp32qrCbiVSkrFmXtG/AZhY3t0iAMrMBiAZyV9oALtXO8hsrHbMXF9x6L3grlFuwW2oAz7cav+Gw==}
    engines: {node: '>= 0.6'}

  typed-array-buffer@1.0.3:
    resolution: {integrity: sha512-nAYYwfY3qnzX30IkA6AQZjVbtK6duGontcQm1WSG1MD94YLqK0515GNApXkoxKOWMusVssAHWLh9SeaoefYFGw==}
    engines: {node: '>= 0.4'}

  typed-array-byte-length@1.0.3:
    resolution: {integrity: sha512-BaXgOuIxz8n8pIq3e7Atg/7s+DpiYrxn4vdot3w9KbnBhcRQq6o3xemQdIfynqSeXeDrF32x+WvfzmOjPiY9lg==}
    engines: {node: '>= 0.4'}

  typed-array-byte-offset@1.0.4:
    resolution: {integrity: sha512-bTlAFB/FBYMcuX81gbL4OcpH5PmlFHqlCCpAl8AlEzMz5k53oNDvN8p1PNOWLEmI2x4orp3raOFB51tv9X+MFQ==}
    engines: {node: '>= 0.4'}

  typed-array-length@1.0.7:
    resolution: {integrity: sha512-3KS2b+kL7fsuk/eJZ7EQdnEmQoaho/r6KUef7hxvltNA5DR8NAUM+8wJMbJyZ4G9/7i3v5zPBIMN5aybAh2/Jg==}
    engines: {node: '>= 0.4'}

  typescript@5.8.3:
    resolution: {integrity: sha512-p1diW6TqL9L07nNxvRMM7hMMw4c5XOo/1ibL4aAIGmSAt9slTE1Xgw5KWuof2uTOvCg9BY7ZRi+GaF+7sfgPeQ==}
    engines: {node: '>=14.17'}
    hasBin: true

  unbox-primitive@1.1.0:
    resolution: {integrity: sha512-nWJ91DjeOkej/TA8pXQ3myruKpKEYgqvpw9lz4OPHj/NWFNluYrjbz9j01CJ8yKQd2g4jFoOkINCTW2I5LEEyw==}
    engines: {node: '>= 0.4'}

  undici-types@6.19.8:
    resolution: {integrity: sha512-ve2KP6f/JnbPBFyobGHuerC9g1FYGn/F8n1LWTwNxCEzd6IfqTwUQcNXgEtmmQ6DlRrC1hrSrBnCZPokRrDHjw==}

  unpipe@1.0.0:
    resolution: {integrity: sha512-pjy2bYhSsufwWlKwPc+l3cN7+wuJlK6uz0YdJEOlQDbl6jo/YlPi4mb8agUkVC8BF7V8NuzeyPNqRksA3hztKQ==}
    engines: {node: '>= 0.8'}

  uri-js@4.4.1:
    resolution: {integrity: sha512-7rKUyy33Q1yc98pQ1DAmLtwX109F7TIfWlW1Ydo8Wl1ii1SeHieeh0HHfPeL2fMXK6z0s8ecKs9frCuLJvndBg==}

  use-callback-ref@1.3.3:
    resolution: {integrity: sha512-jQL3lRnocaFtu3V00JToYz/4QkNWswxijDaCVNZRiRTO3HQDLsdu1ZtmIUvV4yPp+rvWm5j0y0TG/S61cuijTg==}
    engines: {node: '>=10'}
    peerDependencies:
      '@types/react': '*'
      react: ^16.8.0 || ^17.0.0 || ^18.0.0 || ^19.0.0 || ^19.0.0-rc
    peerDependenciesMeta:
      '@types/react':
        optional: true

  use-sidecar@1.1.3:
    resolution: {integrity: sha512-Fedw0aZvkhynoPYlA5WXrMCAMm+nSWdZt6lzJQ7Ok8S6Q+VsHmHpRWndVRJ8Be0ZbkfPc5LRYH+5XrzXcEeLRQ==}
    engines: {node: '>=10'}
    peerDependencies:
      '@types/react': '*'
      react: ^16.8.0 || ^17.0.0 || ^18.0.0 || ^19.0.0 || ^19.0.0-rc
    peerDependenciesMeta:
      '@types/react':
        optional: true

  use-sync-external-store@1.5.0:
    resolution: {integrity: sha512-Rb46I4cGGVBmjamjphe8L/UnvJD+uPPtTkNvX5mZgqdbavhI4EbgIWJiIHXJ8bc/i9EQGPRh4DwEURJ552Do0A==}
    peerDependencies:
      react: ^16.8.0 || ^17.0.0 || ^18.0.0 || ^19.0.0

  util-deprecate@1.0.2:
    resolution: {integrity: sha512-EPD5q1uXyFxJpCrLnCc1nHnq3gOa6DZBocAIiI2TaSCA7VCJ1UJDMagCzIkXNsUYfD1daK//LTEQ8xiIbrHtcw==}

  vary@1.1.2:
    resolution: {integrity: sha512-BNGbWLfd0eUPabhkXUVm0j8uuvREyTh5ovRa/dyow/BqAbZJyC+5fU+IzQOzmAKzYqYRAISoRhdQr3eIZ/PXqg==}
    engines: {node: '>= 0.8'}

  vite-node@3.1.3:
    resolution: {integrity: sha512-uHV4plJ2IxCl4u1up1FQRrqclylKAogbtBfOTwcuJ28xFi+89PZ57BRh+naIRvH70HPwxy5QHYzg1OrEaC7AbA==}
    engines: {node: ^18.0.0 || ^20.0.0 || >=22.0.0}
    hasBin: true

  vite@6.3.5:
    resolution: {integrity: sha512-cZn6NDFE7wdTpINgs++ZJ4N49W2vRp8LCKrn3Ob1kYNtOo21vfDoaV5GzBfLU4MovSAB8uNRm4jgzVQZ+mBzPQ==}
    engines: {node: ^18.0.0 || ^20.0.0 || >=22.0.0}
    hasBin: true
    peerDependencies:
      '@types/node': ^18.0.0 || ^20.0.0 || >=22.0.0
      jiti: '>=1.21.0'
      less: '*'
      lightningcss: ^1.21.0
      sass: '*'
      sass-embedded: '*'
      stylus: '*'
      sugarss: '*'
      terser: ^5.16.0
      tsx: ^4.8.1
      yaml: ^2.4.2
    peerDependenciesMeta:
      '@types/node':
        optional: true
      jiti:
        optional: true
      less:
        optional: true
      lightningcss:
        optional: true
      sass:
        optional: true
      sass-embedded:
        optional: true
      stylus:
        optional: true
      sugarss:
        optional: true
      terser:
        optional: true
      tsx:
        optional: true
      yaml:
        optional: true

  vitest@3.1.3:
    resolution: {integrity: sha512-188iM4hAHQ0km23TN/adso1q5hhwKqUpv+Sd6p5sOuh6FhQnRNW3IsiIpvxqahtBabsJ2SLZgmGSpcYK4wQYJw==}
    engines: {node: ^18.0.0 || ^20.0.0 || >=22.0.0}
    hasBin: true
    peerDependencies:
      '@edge-runtime/vm': '*'
      '@types/debug': ^4.1.12
      '@types/node': ^18.0.0 || ^20.0.0 || >=22.0.0
      '@vitest/browser': 3.1.3
      '@vitest/ui': 3.1.3
      happy-dom: '*'
      jsdom: '*'
    peerDependenciesMeta:
      '@edge-runtime/vm':
        optional: true
      '@types/debug':
        optional: true
      '@types/node':
        optional: true
      '@vitest/browser':
        optional: true
      '@vitest/ui':
        optional: true
      happy-dom:
        optional: true
      jsdom:
        optional: true

  wcwidth@1.0.1:
    resolution: {integrity: sha512-XHPEwS0q6TaxcvG85+8EYkbiCux2XtWG2mkc47Ng2A77BQu9+DqIOJldST4HgPkuea7dvKSj5VgX3P1d4rW8Tg==}

  which-boxed-primitive@1.1.1:
    resolution: {integrity: sha512-TbX3mj8n0odCBFVlY8AxkqcHASw3L60jIuF8jFP78az3C2YhmGvqbHBpAjTRH2/xqYunrJ9g1jSyjCjpoWzIAA==}
    engines: {node: '>= 0.4'}

  which-builtin-type@1.2.1:
    resolution: {integrity: sha512-6iBczoX+kDQ7a3+YJBnh3T+KZRxM/iYNPXicqk66/Qfm1b93iu+yOImkg0zHbj5LNOcNv1TEADiZ0xa34B4q6Q==}
    engines: {node: '>= 0.4'}

  which-collection@1.0.2:
    resolution: {integrity: sha512-K4jVyjnBdgvc86Y6BkaLZEN933SwYOuBFkdmBu9ZfkcAbdVbpITnDmjvZ/aQjRXQrv5EPkTnD1s39GiiqbngCw==}
    engines: {node: '>= 0.4'}

  which-typed-array@1.1.19:
    resolution: {integrity: sha512-rEvr90Bck4WZt9HHFC4DJMsjvu7x+r6bImz0/BrbWb7A2djJ8hnZMrWnHo9F8ssv0OMErasDhftrfROTyqSDrw==}
    engines: {node: '>= 0.4'}

  which@2.0.2:
    resolution: {integrity: sha512-BLI3Tl1TW3Pvl70l3yq3Y64i+awpwXqsGBYWkkqMtnbXgrMD+yj7rhW0kuEDxzJaYXGjEW5ogapKNMEKNMjibA==}
    engines: {node: '>= 8'}
    hasBin: true

  why-is-node-running@2.3.0:
    resolution: {integrity: sha512-hUrmaWBdVDcxvYqnyh09zunKzROWjbZTiNy8dBEjkS7ehEDQibXJ7XvlmtbwuTclUiIyN+CyXQD4Vmko8fNm8w==}
    engines: {node: '>=8'}
    hasBin: true

  word-wrap@1.2.5:
    resolution: {integrity: sha512-BN22B5eaMMI9UMtjrGd5g5eCYPpCPDUy0FJXbYsaT5zYxjFOckS53SQDE3pWkVoWpHXVb3BrYcEN4Twa55B5cA==}
    engines: {node: '>=0.10.0'}

  wrap-ansi@7.0.0:
    resolution: {integrity: sha512-YVGIj2kamLSTxw6NsZjoBxfSwsn0ycdesmc4p+Q21c5zPuZ1pl+NfxVdxPtdHvmNVOQ6XSYG4AUtyt/Fi7D16Q==}
    engines: {node: '>=10'}

  wrap-ansi@9.0.0:
    resolution: {integrity: sha512-G8ura3S+3Z2G+mkgNRq8dqaFZAuxfsxpBB8OCTGRTCtp+l/v9nbFNmCUP1BZMts3G1142MsZfn6eeUKrr4PD1Q==}
    engines: {node: '>=18'}

  wrappy@1.0.2:
    resolution: {integrity: sha512-l4Sp/DRseor9wL6EvV2+TuQn63dMkPjZ/sp9XkghTEbV9KlPS1xUsZ3u7/IQO4wxtcFB4bgpQPRcR3QCvezPcQ==}

  y18n@5.0.8:
    resolution: {integrity: sha512-0pfFzegeDWJHJIAmTLRP2DwHjdF5s7jo9tuztdQxAhINCdvS+3nGINqPd00AphqJR/0LhANUS6/+7SCb98YOfA==}
    engines: {node: '>=10'}

  yaml@2.7.0:
    resolution: {integrity: sha512-+hSoy/QHluxmC9kCIJyL/uyFmLmc+e5CFR5Wa+bpIhIj85LVb9ZH2nVnqrHoSvKogwODv0ClqZkmiSSaIH5LTA==}
    engines: {node: '>= 14'}
    hasBin: true

  yargs-parser@21.1.1:
    resolution: {integrity: sha512-tVpsJW7DdjecAiFpbIB1e3qxIQsE6NoPc5/eTdrbbIC4h0LVsWhnoa3g+m2HclBIujHzsxZ4VJVA+GUuc2/LBw==}
    engines: {node: '>=12'}

  yargs@17.7.2:
    resolution: {integrity: sha512-7dSzzRQ++CKnNI/krKnYRV7JKKPUXMEh61soaHKg9mrWEhzFWhFnxPxGl+69cD1Ou63C13NUPCnmIcrvqCuM6w==}
    engines: {node: '>=12'}

  yocto-queue@0.1.0:
    resolution: {integrity: sha512-rVksvsnNCdJ/ohGc6xgPwyN8eheCxsiLM8mxuE/t/mOVqJewPuO1miLpTHQiRgTKCLexL4MeAFVagts7HmNZ2Q==}
    engines: {node: '>=10'}

  zod-to-json-schema@3.24.5:
    resolution: {integrity: sha512-/AuWwMP+YqiPbsJx5D6TfgRTc4kTLjsh5SOcd4bLsfUg2RcEXrFMJl1DGgdHy2aCfsIA/cr/1JM0xcB2GZji8g==}
    peerDependencies:
      zod: ^3.24.1

<<<<<<< HEAD
  zod@3.25.36:
    resolution: {integrity: sha512-eRFS3i8T0IrpGdL8HQyqFAugGOn7jOjyGgGdtv5NY4Wkhi7lJDk732bNZ609YMIGFbLoaj6J69O1Mura23gfIw==}
=======
  zod@3.25.49:
    resolution: {integrity: sha512-JMMPMy9ZBk3XFEdbM3iL1brx4NUSejd6xr3ELrrGEfGb355gjhiAWtG3K5o+AViV/3ZfkIrCzXsZn6SbLwTR8Q==}
>>>>>>> b98d236b

snapshots:

  '@ai-sdk/provider-utils@2.2.8(zod@3.25.36)':
    dependencies:
      '@ai-sdk/provider': 1.1.3
      nanoid: 3.3.9
      secure-json-parse: 2.7.0
      zod: 3.25.36

  '@ai-sdk/provider@1.1.3':
    dependencies:
      json-schema: 0.4.0

  '@ai-sdk/react@1.2.12(react@19.1.0)(zod@3.25.36)':
    dependencies:
      '@ai-sdk/provider-utils': 2.2.8(zod@3.25.36)
      '@ai-sdk/ui-utils': 1.2.11(zod@3.25.36)
      react: 19.1.0
      swr: 2.3.3(react@19.1.0)
      throttleit: 2.1.0
    optionalDependencies:
      zod: 3.25.36

  '@ai-sdk/ui-utils@1.2.11(zod@3.25.36)':
    dependencies:
      '@ai-sdk/provider': 1.1.3
      '@ai-sdk/provider-utils': 2.2.8(zod@3.25.36)
      zod: 3.25.36
      zod-to-json-schema: 3.24.5(zod@3.25.36)

  '@alloc/quick-lru@5.2.0': {}

  '@biomejs/biome@1.9.4':
    optionalDependencies:
      '@biomejs/cli-darwin-arm64': 1.9.4
      '@biomejs/cli-darwin-x64': 1.9.4
      '@biomejs/cli-linux-arm64': 1.9.4
      '@biomejs/cli-linux-arm64-musl': 1.9.4
      '@biomejs/cli-linux-x64': 1.9.4
      '@biomejs/cli-linux-x64-musl': 1.9.4
      '@biomejs/cli-win32-arm64': 1.9.4
      '@biomejs/cli-win32-x64': 1.9.4

  '@biomejs/cli-darwin-arm64@1.9.4':
    optional: true

  '@biomejs/cli-darwin-x64@1.9.4':
    optional: true

  '@biomejs/cli-linux-arm64-musl@1.9.4':
    optional: true

  '@biomejs/cli-linux-arm64@1.9.4':
    optional: true

  '@biomejs/cli-linux-x64-musl@1.9.4':
    optional: true

  '@biomejs/cli-linux-x64@1.9.4':
    optional: true

  '@biomejs/cli-win32-arm64@1.9.4':
    optional: true

  '@biomejs/cli-win32-x64@1.9.4':
    optional: true

  '@edge-runtime/primitives@6.0.0': {}

  '@edge-runtime/vm@5.0.0':
    dependencies:
      '@edge-runtime/primitives': 6.0.0

  '@emnapi/core@1.3.1':
    dependencies:
      '@emnapi/wasi-threads': 1.0.1
      tslib: 2.8.1

  '@emnapi/runtime@1.3.1':
    dependencies:
      tslib: 2.8.1

  '@emnapi/runtime@1.4.3':
    dependencies:
      tslib: 2.8.1
    optional: true

  '@emnapi/wasi-threads@1.0.1':
    dependencies:
      tslib: 2.8.1

  '@esbuild/aix-ppc64@0.25.1':
    optional: true

  '@esbuild/android-arm64@0.25.1':
    optional: true

  '@esbuild/android-arm@0.25.1':
    optional: true

  '@esbuild/android-x64@0.25.1':
    optional: true

  '@esbuild/darwin-arm64@0.25.1':
    optional: true

  '@esbuild/darwin-x64@0.25.1':
    optional: true

  '@esbuild/freebsd-arm64@0.25.1':
    optional: true

  '@esbuild/freebsd-x64@0.25.1':
    optional: true

  '@esbuild/linux-arm64@0.25.1':
    optional: true

  '@esbuild/linux-arm@0.25.1':
    optional: true

  '@esbuild/linux-ia32@0.25.1':
    optional: true

  '@esbuild/linux-loong64@0.25.1':
    optional: true

  '@esbuild/linux-mips64el@0.25.1':
    optional: true

  '@esbuild/linux-ppc64@0.25.1':
    optional: true

  '@esbuild/linux-riscv64@0.25.1':
    optional: true

  '@esbuild/linux-s390x@0.25.1':
    optional: true

  '@esbuild/linux-x64@0.25.1':
    optional: true

  '@esbuild/netbsd-arm64@0.25.1':
    optional: true

  '@esbuild/netbsd-x64@0.25.1':
    optional: true

  '@esbuild/openbsd-arm64@0.25.1':
    optional: true

  '@esbuild/openbsd-x64@0.25.1':
    optional: true

  '@esbuild/sunos-x64@0.25.1':
    optional: true

  '@esbuild/win32-arm64@0.25.1':
    optional: true

  '@esbuild/win32-ia32@0.25.1':
    optional: true

  '@esbuild/win32-x64@0.25.1':
    optional: true

  '@eslint-community/eslint-utils@4.5.1(eslint@9.26.0(jiti@2.4.2))':
    dependencies:
      eslint: 9.26.0(jiti@2.4.2)
      eslint-visitor-keys: 3.4.3

  '@eslint-community/eslint-utils@4.7.0(eslint@9.26.0(jiti@2.4.2))':
    dependencies:
      eslint: 9.26.0(jiti@2.4.2)
      eslint-visitor-keys: 3.4.3

  '@eslint-community/regexpp@4.12.1': {}

  '@eslint/config-array@0.20.0':
    dependencies:
      '@eslint/object-schema': 2.1.6
      debug: 4.4.0
      minimatch: 3.1.2
    transitivePeerDependencies:
      - supports-color

  '@eslint/config-helpers@0.2.2': {}

  '@eslint/core@0.13.0':
    dependencies:
      '@types/json-schema': 7.0.15

  '@eslint/eslintrc@3.3.1':
    dependencies:
      ajv: 6.12.6
      debug: 4.4.0
      espree: 10.3.0
      globals: 14.0.0
      ignore: 5.3.2
      import-fresh: 3.3.1
      js-yaml: 4.1.0
      minimatch: 3.1.2
      strip-json-comments: 3.1.1
    transitivePeerDependencies:
      - supports-color

  '@eslint/js@9.26.0': {}

  '@eslint/object-schema@2.1.6': {}

  '@eslint/plugin-kit@0.2.8':
    dependencies:
      '@eslint/core': 0.13.0
      levn: 0.4.1

  '@floating-ui/core@1.7.0':
    dependencies:
      '@floating-ui/utils': 0.2.9

  '@floating-ui/dom@1.7.0':
    dependencies:
      '@floating-ui/core': 1.7.0
      '@floating-ui/utils': 0.2.9

  '@floating-ui/react-dom@2.1.2(react-dom@19.1.0(react@19.1.0))(react@19.1.0)':
    dependencies:
      '@floating-ui/dom': 1.7.0
      react: 19.1.0
      react-dom: 19.1.0(react@19.1.0)

  '@floating-ui/utils@0.2.9': {}

  '@hookform/resolvers@5.0.1(react-hook-form@7.57.0(react@19.1.0))':
    dependencies:
      '@standard-schema/utils': 0.3.0
      react-hook-form: 7.57.0(react@19.1.0)

  '@humanfs/core@0.19.1': {}

  '@humanfs/node@0.16.6':
    dependencies:
      '@humanfs/core': 0.19.1
      '@humanwhocodes/retry': 0.3.1

  '@humanwhocodes/module-importer@1.0.1': {}

  '@humanwhocodes/retry@0.3.1': {}

  '@humanwhocodes/retry@0.4.2': {}

  '@img/sharp-darwin-arm64@0.34.1':
    optionalDependencies:
      '@img/sharp-libvips-darwin-arm64': 1.1.0
    optional: true

  '@img/sharp-darwin-x64@0.34.1':
    optionalDependencies:
      '@img/sharp-libvips-darwin-x64': 1.1.0
    optional: true

  '@img/sharp-libvips-darwin-arm64@1.1.0':
    optional: true

  '@img/sharp-libvips-darwin-x64@1.1.0':
    optional: true

  '@img/sharp-libvips-linux-arm64@1.1.0':
    optional: true

  '@img/sharp-libvips-linux-arm@1.1.0':
    optional: true

  '@img/sharp-libvips-linux-ppc64@1.1.0':
    optional: true

  '@img/sharp-libvips-linux-s390x@1.1.0':
    optional: true

  '@img/sharp-libvips-linux-x64@1.1.0':
    optional: true

  '@img/sharp-libvips-linuxmusl-arm64@1.1.0':
    optional: true

  '@img/sharp-libvips-linuxmusl-x64@1.1.0':
    optional: true

  '@img/sharp-linux-arm64@0.34.1':
    optionalDependencies:
      '@img/sharp-libvips-linux-arm64': 1.1.0
    optional: true

  '@img/sharp-linux-arm@0.34.1':
    optionalDependencies:
      '@img/sharp-libvips-linux-arm': 1.1.0
    optional: true

  '@img/sharp-linux-s390x@0.34.1':
    optionalDependencies:
      '@img/sharp-libvips-linux-s390x': 1.1.0
    optional: true

  '@img/sharp-linux-x64@0.34.1':
    optionalDependencies:
      '@img/sharp-libvips-linux-x64': 1.1.0
    optional: true

  '@img/sharp-linuxmusl-arm64@0.34.1':
    optionalDependencies:
      '@img/sharp-libvips-linuxmusl-arm64': 1.1.0
    optional: true

  '@img/sharp-linuxmusl-x64@0.34.1':
    optionalDependencies:
      '@img/sharp-libvips-linuxmusl-x64': 1.1.0
    optional: true

  '@img/sharp-wasm32@0.34.1':
    dependencies:
      '@emnapi/runtime': 1.4.3
    optional: true

  '@img/sharp-win32-ia32@0.34.1':
    optional: true

  '@img/sharp-win32-x64@0.34.1':
    optional: true

  '@jest/schemas@29.6.3':
    dependencies:
      '@sinclair/typebox': 0.27.8

  '@jridgewell/sourcemap-codec@1.5.0': {}

  '@modelcontextprotocol/sdk@1.11.0':
    dependencies:
      content-type: 1.0.5
      cors: 2.8.5
      cross-spawn: 7.0.6
      eventsource: 3.0.6
      express: 5.1.0
      express-rate-limit: 7.5.0(express@5.1.0)
      pkce-challenge: 5.0.0
      raw-body: 3.0.0
<<<<<<< HEAD
      zod: 3.25.36
      zod-to-json-schema: 3.24.5(zod@3.25.36)
=======
      zod: 3.25.49
      zod-to-json-schema: 3.24.5(zod@3.25.49)
>>>>>>> b98d236b
    transitivePeerDependencies:
      - supports-color

  '@napi-rs/wasm-runtime@0.2.4':
    dependencies:
      '@emnapi/core': 1.3.1
      '@emnapi/runtime': 1.3.1
      '@tybys/wasm-util': 0.9.0

  '@napi-rs/wasm-runtime@0.2.7':
    dependencies:
      '@emnapi/core': 1.3.1
      '@emnapi/runtime': 1.4.3
      '@tybys/wasm-util': 0.9.0
    optional: true

  '@next/env@15.3.1': {}

  '@next/eslint-plugin-next@15.3.1':
    dependencies:
      fast-glob: 3.3.1

  '@next/swc-darwin-arm64@15.3.1':
    optional: true

  '@next/swc-darwin-x64@15.3.1':
    optional: true

  '@next/swc-linux-arm64-gnu@15.3.1':
    optional: true

  '@next/swc-linux-arm64-musl@15.3.1':
    optional: true

  '@next/swc-linux-x64-gnu@15.3.1':
    optional: true

  '@next/swc-linux-x64-musl@15.3.1':
    optional: true

  '@next/swc-win32-arm64-msvc@15.3.1':
    optional: true

  '@next/swc-win32-x64-msvc@15.3.1':
    optional: true

  '@nodelib/fs.scandir@2.1.5':
    dependencies:
      '@nodelib/fs.stat': 2.0.5
      run-parallel: 1.2.0

  '@nodelib/fs.stat@2.0.5': {}

  '@nodelib/fs.walk@1.2.8':
    dependencies:
      '@nodelib/fs.scandir': 2.1.5
      fastq: 1.19.1

  '@nolyfill/is-core-module@1.0.39': {}

  '@nx/devkit@20.8.1(nx@20.8.1)':
    dependencies:
      ejs: 3.1.10
      enquirer: 2.3.6
      ignore: 5.3.2
      minimatch: 9.0.3
      nx: 20.8.1
      semver: 7.7.1
      tmp: 0.2.3
      tslib: 2.8.1
      yargs-parser: 21.1.1

  '@nx/nx-darwin-arm64@20.8.1':
    optional: true

  '@nx/nx-darwin-x64@20.8.1':
    optional: true

  '@nx/nx-freebsd-x64@20.8.1':
    optional: true

  '@nx/nx-linux-arm-gnueabihf@20.8.1':
    optional: true

  '@nx/nx-linux-arm64-gnu@20.8.1':
    optional: true

  '@nx/nx-linux-arm64-musl@20.8.1':
    optional: true

  '@nx/nx-linux-x64-gnu@20.8.1':
    optional: true

  '@nx/nx-linux-x64-musl@20.8.1':
    optional: true

  '@nx/nx-win32-arm64-msvc@20.8.1':
    optional: true

  '@nx/nx-win32-x64-msvc@20.8.1':
    optional: true

  '@nx/workspace@20.8.1':
    dependencies:
      '@nx/devkit': 20.8.1(nx@20.8.1)
      '@zkochan/js-yaml': 0.0.7
      chalk: 4.1.2
      enquirer: 2.3.6
      nx: 20.8.1
      picomatch: 4.0.2
      tslib: 2.8.1
      yargs-parser: 21.1.1
    transitivePeerDependencies:
      - '@swc-node/register'
      - '@swc/core'
      - debug

  '@openrouter/ai-sdk-provider@0.6.0(ai@4.3.16(react@19.1.0)(zod@3.25.36))(zod@3.25.36)':
    dependencies:
      '@ai-sdk/provider': 1.1.3
      '@ai-sdk/provider-utils': 2.2.8(zod@3.25.36)
      ai: 4.3.16(react@19.1.0)(zod@3.25.36)
      zod: 3.25.36

  '@opentelemetry/api@1.9.0': {}

  '@oxc-resolver/binding-darwin-arm64@5.0.0':
    optional: true

  '@oxc-resolver/binding-darwin-x64@5.0.0':
    optional: true

  '@oxc-resolver/binding-freebsd-x64@5.0.0':
    optional: true

  '@oxc-resolver/binding-linux-arm-gnueabihf@5.0.0':
    optional: true

  '@oxc-resolver/binding-linux-arm64-gnu@5.0.0':
    optional: true

  '@oxc-resolver/binding-linux-arm64-musl@5.0.0':
    optional: true

  '@oxc-resolver/binding-linux-x64-gnu@5.0.0':
    optional: true

  '@oxc-resolver/binding-linux-x64-musl@5.0.0':
    optional: true

  '@oxc-resolver/binding-wasm32-wasi@5.0.0':
    dependencies:
      '@napi-rs/wasm-runtime': 0.2.7
    optional: true

  '@oxc-resolver/binding-win32-arm64-msvc@5.0.0':
    optional: true

  '@oxc-resolver/binding-win32-x64-msvc@5.0.0':
    optional: true

  '@radix-ui/number@1.1.1': {}

  '@radix-ui/primitive@1.1.2': {}

  '@radix-ui/react-alert-dialog@1.1.11(@types/react-dom@19.1.3(@types/react@19.1.2))(@types/react@19.1.2)(react-dom@19.1.0(react@19.1.0))(react@19.1.0)':
    dependencies:
      '@radix-ui/primitive': 1.1.2
      '@radix-ui/react-compose-refs': 1.1.2(@types/react@19.1.2)(react@19.1.0)
      '@radix-ui/react-context': 1.1.2(@types/react@19.1.2)(react@19.1.0)
      '@radix-ui/react-dialog': 1.1.11(@types/react-dom@19.1.3(@types/react@19.1.2))(@types/react@19.1.2)(react-dom@19.1.0(react@19.1.0))(react@19.1.0)
      '@radix-ui/react-primitive': 2.1.0(@types/react-dom@19.1.3(@types/react@19.1.2))(@types/react@19.1.2)(react-dom@19.1.0(react@19.1.0))(react@19.1.0)
      '@radix-ui/react-slot': 1.2.0(@types/react@19.1.2)(react@19.1.0)
      react: 19.1.0
      react-dom: 19.1.0(react@19.1.0)
    optionalDependencies:
      '@types/react': 19.1.2
      '@types/react-dom': 19.1.3(@types/react@19.1.2)

  '@radix-ui/react-arrow@1.1.4(@types/react-dom@19.1.3(@types/react@19.1.2))(@types/react@19.1.2)(react-dom@19.1.0(react@19.1.0))(react@19.1.0)':
    dependencies:
      '@radix-ui/react-primitive': 2.1.0(@types/react-dom@19.1.3(@types/react@19.1.2))(@types/react@19.1.2)(react-dom@19.1.0(react@19.1.0))(react@19.1.0)
      react: 19.1.0
      react-dom: 19.1.0(react@19.1.0)
    optionalDependencies:
      '@types/react': 19.1.2
      '@types/react-dom': 19.1.3(@types/react@19.1.2)

  '@radix-ui/react-arrow@1.1.6(@types/react-dom@19.1.3(@types/react@19.1.2))(@types/react@19.1.2)(react-dom@19.1.0(react@19.1.0))(react@19.1.0)':
    dependencies:
      '@radix-ui/react-primitive': 2.1.2(@types/react-dom@19.1.3(@types/react@19.1.2))(@types/react@19.1.2)(react-dom@19.1.0(react@19.1.0))(react@19.1.0)
      react: 19.1.0
      react-dom: 19.1.0(react@19.1.0)
    optionalDependencies:
      '@types/react': 19.1.2
      '@types/react-dom': 19.1.3(@types/react@19.1.2)

  '@radix-ui/react-arrow@1.1.7(@types/react-dom@19.1.3(@types/react@19.1.2))(@types/react@19.1.2)(react-dom@19.1.0(react@19.1.0))(react@19.1.0)':
    dependencies:
      '@radix-ui/react-primitive': 2.1.3(@types/react-dom@19.1.3(@types/react@19.1.2))(@types/react@19.1.2)(react-dom@19.1.0(react@19.1.0))(react@19.1.0)
      react: 19.1.0
      react-dom: 19.1.0(react@19.1.0)
    optionalDependencies:
      '@types/react': 19.1.2
      '@types/react-dom': 19.1.3(@types/react@19.1.2)

  '@radix-ui/react-collection@1.1.4(@types/react-dom@19.1.3(@types/react@19.1.2))(@types/react@19.1.2)(react-dom@19.1.0(react@19.1.0))(react@19.1.0)':
    dependencies:
      '@radix-ui/react-compose-refs': 1.1.2(@types/react@19.1.2)(react@19.1.0)
      '@radix-ui/react-context': 1.1.2(@types/react@19.1.2)(react@19.1.0)
      '@radix-ui/react-primitive': 2.1.0(@types/react-dom@19.1.3(@types/react@19.1.2))(@types/react@19.1.2)(react-dom@19.1.0(react@19.1.0))(react@19.1.0)
      '@radix-ui/react-slot': 1.2.0(@types/react@19.1.2)(react@19.1.0)
      react: 19.1.0
      react-dom: 19.1.0(react@19.1.0)
    optionalDependencies:
      '@types/react': 19.1.2
      '@types/react-dom': 19.1.3(@types/react@19.1.2)

  '@radix-ui/react-collection@1.1.6(@types/react-dom@19.1.3(@types/react@19.1.2))(@types/react@19.1.2)(react-dom@19.1.0(react@19.1.0))(react@19.1.0)':
    dependencies:
      '@radix-ui/react-compose-refs': 1.1.2(@types/react@19.1.2)(react@19.1.0)
      '@radix-ui/react-context': 1.1.2(@types/react@19.1.2)(react@19.1.0)
      '@radix-ui/react-primitive': 2.1.2(@types/react-dom@19.1.3(@types/react@19.1.2))(@types/react@19.1.2)(react-dom@19.1.0(react@19.1.0))(react@19.1.0)
      '@radix-ui/react-slot': 1.2.2(@types/react@19.1.2)(react@19.1.0)
      react: 19.1.0
      react-dom: 19.1.0(react@19.1.0)
    optionalDependencies:
      '@types/react': 19.1.2
      '@types/react-dom': 19.1.3(@types/react@19.1.2)

  '@radix-ui/react-collection@1.1.7(@types/react-dom@19.1.3(@types/react@19.1.2))(@types/react@19.1.2)(react-dom@19.1.0(react@19.1.0))(react@19.1.0)':
    dependencies:
      '@radix-ui/react-compose-refs': 1.1.2(@types/react@19.1.2)(react@19.1.0)
      '@radix-ui/react-context': 1.1.2(@types/react@19.1.2)(react@19.1.0)
      '@radix-ui/react-primitive': 2.1.3(@types/react-dom@19.1.3(@types/react@19.1.2))(@types/react@19.1.2)(react-dom@19.1.0(react@19.1.0))(react@19.1.0)
      '@radix-ui/react-slot': 1.2.3(@types/react@19.1.2)(react@19.1.0)
      react: 19.1.0
      react-dom: 19.1.0(react@19.1.0)
    optionalDependencies:
      '@types/react': 19.1.2
      '@types/react-dom': 19.1.3(@types/react@19.1.2)

  '@radix-ui/react-compose-refs@1.1.2(@types/react@19.1.2)(react@19.1.0)':
    dependencies:
      react: 19.1.0
    optionalDependencies:
      '@types/react': 19.1.2

  '@radix-ui/react-context@1.1.2(@types/react@19.1.2)(react@19.1.0)':
    dependencies:
      react: 19.1.0
    optionalDependencies:
      '@types/react': 19.1.2

  '@radix-ui/react-dialog@1.1.11(@types/react-dom@19.1.3(@types/react@19.1.2))(@types/react@19.1.2)(react-dom@19.1.0(react@19.1.0))(react@19.1.0)':
    dependencies:
      '@radix-ui/primitive': 1.1.2
      '@radix-ui/react-compose-refs': 1.1.2(@types/react@19.1.2)(react@19.1.0)
      '@radix-ui/react-context': 1.1.2(@types/react@19.1.2)(react@19.1.0)
      '@radix-ui/react-dismissable-layer': 1.1.10(@types/react-dom@19.1.3(@types/react@19.1.2))(@types/react@19.1.2)(react-dom@19.1.0(react@19.1.0))(react@19.1.0)
      '@radix-ui/react-focus-guards': 1.1.2(@types/react@19.1.2)(react@19.1.0)
      '@radix-ui/react-focus-scope': 1.1.4(@types/react-dom@19.1.3(@types/react@19.1.2))(@types/react@19.1.2)(react-dom@19.1.0(react@19.1.0))(react@19.1.0)
      '@radix-ui/react-id': 1.1.1(@types/react@19.1.2)(react@19.1.0)
      '@radix-ui/react-portal': 1.1.6(@types/react-dom@19.1.3(@types/react@19.1.2))(@types/react@19.1.2)(react-dom@19.1.0(react@19.1.0))(react@19.1.0)
      '@radix-ui/react-presence': 1.1.4(@types/react-dom@19.1.3(@types/react@19.1.2))(@types/react@19.1.2)(react-dom@19.1.0(react@19.1.0))(react@19.1.0)
      '@radix-ui/react-primitive': 2.1.0(@types/react-dom@19.1.3(@types/react@19.1.2))(@types/react@19.1.2)(react-dom@19.1.0(react@19.1.0))(react@19.1.0)
      '@radix-ui/react-slot': 1.2.0(@types/react@19.1.2)(react@19.1.0)
      '@radix-ui/react-use-controllable-state': 1.2.2(@types/react@19.1.2)(react@19.1.0)
      aria-hidden: 1.2.4
      react: 19.1.0
      react-dom: 19.1.0(react@19.1.0)
      react-remove-scroll: 2.6.3(@types/react@19.1.2)(react@19.1.0)
    optionalDependencies:
      '@types/react': 19.1.2
      '@types/react-dom': 19.1.3(@types/react@19.1.2)

  '@radix-ui/react-dialog@1.1.13(@types/react-dom@19.1.3(@types/react@19.1.2))(@types/react@19.1.2)(react-dom@19.1.0(react@19.1.0))(react@19.1.0)':
    dependencies:
      '@radix-ui/primitive': 1.1.2
      '@radix-ui/react-compose-refs': 1.1.2(@types/react@19.1.2)(react@19.1.0)
      '@radix-ui/react-context': 1.1.2(@types/react@19.1.2)(react@19.1.0)
      '@radix-ui/react-dismissable-layer': 1.1.10(@types/react-dom@19.1.3(@types/react@19.1.2))(@types/react@19.1.2)(react-dom@19.1.0(react@19.1.0))(react@19.1.0)
      '@radix-ui/react-focus-guards': 1.1.2(@types/react@19.1.2)(react@19.1.0)
      '@radix-ui/react-focus-scope': 1.1.6(@types/react-dom@19.1.3(@types/react@19.1.2))(@types/react@19.1.2)(react-dom@19.1.0(react@19.1.0))(react@19.1.0)
      '@radix-ui/react-id': 1.1.1(@types/react@19.1.2)(react@19.1.0)
      '@radix-ui/react-portal': 1.1.8(@types/react-dom@19.1.3(@types/react@19.1.2))(@types/react@19.1.2)(react-dom@19.1.0(react@19.1.0))(react@19.1.0)
      '@radix-ui/react-presence': 1.1.4(@types/react-dom@19.1.3(@types/react@19.1.2))(@types/react@19.1.2)(react-dom@19.1.0(react@19.1.0))(react@19.1.0)
      '@radix-ui/react-primitive': 2.1.2(@types/react-dom@19.1.3(@types/react@19.1.2))(@types/react@19.1.2)(react-dom@19.1.0(react@19.1.0))(react@19.1.0)
      '@radix-ui/react-slot': 1.2.2(@types/react@19.1.2)(react@19.1.0)
      '@radix-ui/react-use-controllable-state': 1.2.2(@types/react@19.1.2)(react@19.1.0)
      aria-hidden: 1.2.4
      react: 19.1.0
      react-dom: 19.1.0(react@19.1.0)
      react-remove-scroll: 2.6.3(@types/react@19.1.2)(react@19.1.0)
    optionalDependencies:
      '@types/react': 19.1.2
      '@types/react-dom': 19.1.3(@types/react@19.1.2)

  '@radix-ui/react-direction@1.1.1(@types/react@19.1.2)(react@19.1.0)':
    dependencies:
      react: 19.1.0
    optionalDependencies:
      '@types/react': 19.1.2

  '@radix-ui/react-dismissable-layer@1.1.10(@types/react-dom@19.1.3(@types/react@19.1.2))(@types/react@19.1.2)(react-dom@19.1.0(react@19.1.0))(react@19.1.0)':
    dependencies:
      '@radix-ui/primitive': 1.1.2
      '@radix-ui/react-compose-refs': 1.1.2(@types/react@19.1.2)(react@19.1.0)
      '@radix-ui/react-primitive': 2.1.3(@types/react-dom@19.1.3(@types/react@19.1.2))(@types/react@19.1.2)(react-dom@19.1.0(react@19.1.0))(react@19.1.0)
      '@radix-ui/react-use-callback-ref': 1.1.1(@types/react@19.1.2)(react@19.1.0)
      '@radix-ui/react-use-escape-keydown': 1.1.1(@types/react@19.1.2)(react@19.1.0)
      react: 19.1.0
      react-dom: 19.1.0(react@19.1.0)
    optionalDependencies:
      '@types/react': 19.1.2
      '@types/react-dom': 19.1.3(@types/react@19.1.2)

  '@radix-ui/react-dropdown-menu@2.1.12(@types/react-dom@19.1.3(@types/react@19.1.2))(@types/react@19.1.2)(react-dom@19.1.0(react@19.1.0))(react@19.1.0)':
    dependencies:
      '@radix-ui/primitive': 1.1.2
      '@radix-ui/react-compose-refs': 1.1.2(@types/react@19.1.2)(react@19.1.0)
      '@radix-ui/react-context': 1.1.2(@types/react@19.1.2)(react@19.1.0)
      '@radix-ui/react-id': 1.1.1(@types/react@19.1.2)(react@19.1.0)
      '@radix-ui/react-menu': 2.1.12(@types/react-dom@19.1.3(@types/react@19.1.2))(@types/react@19.1.2)(react-dom@19.1.0(react@19.1.0))(react@19.1.0)
      '@radix-ui/react-primitive': 2.1.0(@types/react-dom@19.1.3(@types/react@19.1.2))(@types/react@19.1.2)(react-dom@19.1.0(react@19.1.0))(react@19.1.0)
      '@radix-ui/react-use-controllable-state': 1.2.2(@types/react@19.1.2)(react@19.1.0)
      react: 19.1.0
      react-dom: 19.1.0(react@19.1.0)
    optionalDependencies:
      '@types/react': 19.1.2
      '@types/react-dom': 19.1.3(@types/react@19.1.2)

  '@radix-ui/react-focus-guards@1.1.2(@types/react@19.1.2)(react@19.1.0)':
    dependencies:
      react: 19.1.0
    optionalDependencies:
      '@types/react': 19.1.2

  '@radix-ui/react-focus-scope@1.1.4(@types/react-dom@19.1.3(@types/react@19.1.2))(@types/react@19.1.2)(react-dom@19.1.0(react@19.1.0))(react@19.1.0)':
    dependencies:
      '@radix-ui/react-compose-refs': 1.1.2(@types/react@19.1.2)(react@19.1.0)
      '@radix-ui/react-primitive': 2.1.0(@types/react-dom@19.1.3(@types/react@19.1.2))(@types/react@19.1.2)(react-dom@19.1.0(react@19.1.0))(react@19.1.0)
      '@radix-ui/react-use-callback-ref': 1.1.1(@types/react@19.1.2)(react@19.1.0)
      react: 19.1.0
      react-dom: 19.1.0(react@19.1.0)
    optionalDependencies:
      '@types/react': 19.1.2
      '@types/react-dom': 19.1.3(@types/react@19.1.2)

  '@radix-ui/react-focus-scope@1.1.6(@types/react-dom@19.1.3(@types/react@19.1.2))(@types/react@19.1.2)(react-dom@19.1.0(react@19.1.0))(react@19.1.0)':
    dependencies:
      '@radix-ui/react-compose-refs': 1.1.2(@types/react@19.1.2)(react@19.1.0)
      '@radix-ui/react-primitive': 2.1.2(@types/react-dom@19.1.3(@types/react@19.1.2))(@types/react@19.1.2)(react-dom@19.1.0(react@19.1.0))(react@19.1.0)
      '@radix-ui/react-use-callback-ref': 1.1.1(@types/react@19.1.2)(react@19.1.0)
      react: 19.1.0
      react-dom: 19.1.0(react@19.1.0)
    optionalDependencies:
      '@types/react': 19.1.2
      '@types/react-dom': 19.1.3(@types/react@19.1.2)

  '@radix-ui/react-focus-scope@1.1.7(@types/react-dom@19.1.3(@types/react@19.1.2))(@types/react@19.1.2)(react-dom@19.1.0(react@19.1.0))(react@19.1.0)':
    dependencies:
      '@radix-ui/react-compose-refs': 1.1.2(@types/react@19.1.2)(react@19.1.0)
      '@radix-ui/react-primitive': 2.1.3(@types/react-dom@19.1.3(@types/react@19.1.2))(@types/react@19.1.2)(react-dom@19.1.0(react@19.1.0))(react@19.1.0)
      '@radix-ui/react-use-callback-ref': 1.1.1(@types/react@19.1.2)(react@19.1.0)
      react: 19.1.0
      react-dom: 19.1.0(react@19.1.0)
    optionalDependencies:
      '@types/react': 19.1.2
      '@types/react-dom': 19.1.3(@types/react@19.1.2)

  '@radix-ui/react-icons@1.3.2(react@19.1.0)':
    dependencies:
      react: 19.1.0

  '@radix-ui/react-id@1.1.1(@types/react@19.1.2)(react@19.1.0)':
    dependencies:
      '@radix-ui/react-use-layout-effect': 1.1.1(@types/react@19.1.2)(react@19.1.0)
      react: 19.1.0
    optionalDependencies:
      '@types/react': 19.1.2

  '@radix-ui/react-label@2.1.4(@types/react-dom@19.1.3(@types/react@19.1.2))(@types/react@19.1.2)(react-dom@19.1.0(react@19.1.0))(react@19.1.0)':
    dependencies:
      '@radix-ui/react-primitive': 2.1.0(@types/react-dom@19.1.3(@types/react@19.1.2))(@types/react@19.1.2)(react-dom@19.1.0(react@19.1.0))(react@19.1.0)
      react: 19.1.0
      react-dom: 19.1.0(react@19.1.0)
    optionalDependencies:
      '@types/react': 19.1.2
      '@types/react-dom': 19.1.3(@types/react@19.1.2)

  '@radix-ui/react-menu@2.1.12(@types/react-dom@19.1.3(@types/react@19.1.2))(@types/react@19.1.2)(react-dom@19.1.0(react@19.1.0))(react@19.1.0)':
    dependencies:
      '@radix-ui/primitive': 1.1.2
      '@radix-ui/react-collection': 1.1.4(@types/react-dom@19.1.3(@types/react@19.1.2))(@types/react@19.1.2)(react-dom@19.1.0(react@19.1.0))(react@19.1.0)
      '@radix-ui/react-compose-refs': 1.1.2(@types/react@19.1.2)(react@19.1.0)
      '@radix-ui/react-context': 1.1.2(@types/react@19.1.2)(react@19.1.0)
      '@radix-ui/react-direction': 1.1.1(@types/react@19.1.2)(react@19.1.0)
      '@radix-ui/react-dismissable-layer': 1.1.10(@types/react-dom@19.1.3(@types/react@19.1.2))(@types/react@19.1.2)(react-dom@19.1.0(react@19.1.0))(react@19.1.0)
      '@radix-ui/react-focus-guards': 1.1.2(@types/react@19.1.2)(react@19.1.0)
      '@radix-ui/react-focus-scope': 1.1.4(@types/react-dom@19.1.3(@types/react@19.1.2))(@types/react@19.1.2)(react-dom@19.1.0(react@19.1.0))(react@19.1.0)
      '@radix-ui/react-id': 1.1.1(@types/react@19.1.2)(react@19.1.0)
      '@radix-ui/react-popper': 1.2.4(@types/react-dom@19.1.3(@types/react@19.1.2))(@types/react@19.1.2)(react-dom@19.1.0(react@19.1.0))(react@19.1.0)
      '@radix-ui/react-portal': 1.1.6(@types/react-dom@19.1.3(@types/react@19.1.2))(@types/react@19.1.2)(react-dom@19.1.0(react@19.1.0))(react@19.1.0)
      '@radix-ui/react-presence': 1.1.4(@types/react-dom@19.1.3(@types/react@19.1.2))(@types/react@19.1.2)(react-dom@19.1.0(react@19.1.0))(react@19.1.0)
      '@radix-ui/react-primitive': 2.1.0(@types/react-dom@19.1.3(@types/react@19.1.2))(@types/react@19.1.2)(react-dom@19.1.0(react@19.1.0))(react@19.1.0)
      '@radix-ui/react-roving-focus': 1.1.7(@types/react-dom@19.1.3(@types/react@19.1.2))(@types/react@19.1.2)(react-dom@19.1.0(react@19.1.0))(react@19.1.0)
      '@radix-ui/react-slot': 1.2.0(@types/react@19.1.2)(react@19.1.0)
      '@radix-ui/react-use-callback-ref': 1.1.1(@types/react@19.1.2)(react@19.1.0)
      aria-hidden: 1.2.4
      react: 19.1.0
      react-dom: 19.1.0(react@19.1.0)
      react-remove-scroll: 2.6.3(@types/react@19.1.2)(react@19.1.0)
    optionalDependencies:
      '@types/react': 19.1.2
      '@types/react-dom': 19.1.3(@types/react@19.1.2)

  '@radix-ui/react-popover@1.1.14(@types/react-dom@19.1.3(@types/react@19.1.2))(@types/react@19.1.2)(react-dom@19.1.0(react@19.1.0))(react@19.1.0)':
    dependencies:
      '@radix-ui/primitive': 1.1.2
      '@radix-ui/react-compose-refs': 1.1.2(@types/react@19.1.2)(react@19.1.0)
      '@radix-ui/react-context': 1.1.2(@types/react@19.1.2)(react@19.1.0)
      '@radix-ui/react-dismissable-layer': 1.1.10(@types/react-dom@19.1.3(@types/react@19.1.2))(@types/react@19.1.2)(react-dom@19.1.0(react@19.1.0))(react@19.1.0)
      '@radix-ui/react-focus-guards': 1.1.2(@types/react@19.1.2)(react@19.1.0)
      '@radix-ui/react-focus-scope': 1.1.7(@types/react-dom@19.1.3(@types/react@19.1.2))(@types/react@19.1.2)(react-dom@19.1.0(react@19.1.0))(react@19.1.0)
      '@radix-ui/react-id': 1.1.1(@types/react@19.1.2)(react@19.1.0)
      '@radix-ui/react-popper': 1.2.7(@types/react-dom@19.1.3(@types/react@19.1.2))(@types/react@19.1.2)(react-dom@19.1.0(react@19.1.0))(react@19.1.0)
      '@radix-ui/react-portal': 1.1.9(@types/react-dom@19.1.3(@types/react@19.1.2))(@types/react@19.1.2)(react-dom@19.1.0(react@19.1.0))(react@19.1.0)
      '@radix-ui/react-presence': 1.1.4(@types/react-dom@19.1.3(@types/react@19.1.2))(@types/react@19.1.2)(react-dom@19.1.0(react@19.1.0))(react@19.1.0)
      '@radix-ui/react-primitive': 2.1.3(@types/react-dom@19.1.3(@types/react@19.1.2))(@types/react@19.1.2)(react-dom@19.1.0(react@19.1.0))(react@19.1.0)
      '@radix-ui/react-slot': 1.2.3(@types/react@19.1.2)(react@19.1.0)
      '@radix-ui/react-use-controllable-state': 1.2.2(@types/react@19.1.2)(react@19.1.0)
      aria-hidden: 1.2.4
      react: 19.1.0
      react-dom: 19.1.0(react@19.1.0)
      react-remove-scroll: 2.6.3(@types/react@19.1.2)(react@19.1.0)
    optionalDependencies:
      '@types/react': 19.1.2
      '@types/react-dom': 19.1.3(@types/react@19.1.2)

  '@radix-ui/react-popper@1.2.4(@types/react-dom@19.1.3(@types/react@19.1.2))(@types/react@19.1.2)(react-dom@19.1.0(react@19.1.0))(react@19.1.0)':
    dependencies:
      '@floating-ui/react-dom': 2.1.2(react-dom@19.1.0(react@19.1.0))(react@19.1.0)
      '@radix-ui/react-arrow': 1.1.4(@types/react-dom@19.1.3(@types/react@19.1.2))(@types/react@19.1.2)(react-dom@19.1.0(react@19.1.0))(react@19.1.0)
      '@radix-ui/react-compose-refs': 1.1.2(@types/react@19.1.2)(react@19.1.0)
      '@radix-ui/react-context': 1.1.2(@types/react@19.1.2)(react@19.1.0)
      '@radix-ui/react-primitive': 2.1.0(@types/react-dom@19.1.3(@types/react@19.1.2))(@types/react@19.1.2)(react-dom@19.1.0(react@19.1.0))(react@19.1.0)
      '@radix-ui/react-use-callback-ref': 1.1.1(@types/react@19.1.2)(react@19.1.0)
      '@radix-ui/react-use-layout-effect': 1.1.1(@types/react@19.1.2)(react@19.1.0)
      '@radix-ui/react-use-rect': 1.1.1(@types/react@19.1.2)(react@19.1.0)
      '@radix-ui/react-use-size': 1.1.1(@types/react@19.1.2)(react@19.1.0)
      '@radix-ui/rect': 1.1.1
      react: 19.1.0
      react-dom: 19.1.0(react@19.1.0)
    optionalDependencies:
      '@types/react': 19.1.2
      '@types/react-dom': 19.1.3(@types/react@19.1.2)

  '@radix-ui/react-popper@1.2.6(@types/react-dom@19.1.3(@types/react@19.1.2))(@types/react@19.1.2)(react-dom@19.1.0(react@19.1.0))(react@19.1.0)':
    dependencies:
      '@floating-ui/react-dom': 2.1.2(react-dom@19.1.0(react@19.1.0))(react@19.1.0)
      '@radix-ui/react-arrow': 1.1.6(@types/react-dom@19.1.3(@types/react@19.1.2))(@types/react@19.1.2)(react-dom@19.1.0(react@19.1.0))(react@19.1.0)
      '@radix-ui/react-compose-refs': 1.1.2(@types/react@19.1.2)(react@19.1.0)
      '@radix-ui/react-context': 1.1.2(@types/react@19.1.2)(react@19.1.0)
      '@radix-ui/react-primitive': 2.1.2(@types/react-dom@19.1.3(@types/react@19.1.2))(@types/react@19.1.2)(react-dom@19.1.0(react@19.1.0))(react@19.1.0)
      '@radix-ui/react-use-callback-ref': 1.1.1(@types/react@19.1.2)(react@19.1.0)
      '@radix-ui/react-use-layout-effect': 1.1.1(@types/react@19.1.2)(react@19.1.0)
      '@radix-ui/react-use-rect': 1.1.1(@types/react@19.1.2)(react@19.1.0)
      '@radix-ui/react-use-size': 1.1.1(@types/react@19.1.2)(react@19.1.0)
      '@radix-ui/rect': 1.1.1
      react: 19.1.0
      react-dom: 19.1.0(react@19.1.0)
    optionalDependencies:
      '@types/react': 19.1.2
      '@types/react-dom': 19.1.3(@types/react@19.1.2)

  '@radix-ui/react-popper@1.2.7(@types/react-dom@19.1.3(@types/react@19.1.2))(@types/react@19.1.2)(react-dom@19.1.0(react@19.1.0))(react@19.1.0)':
    dependencies:
      '@floating-ui/react-dom': 2.1.2(react-dom@19.1.0(react@19.1.0))(react@19.1.0)
      '@radix-ui/react-arrow': 1.1.7(@types/react-dom@19.1.3(@types/react@19.1.2))(@types/react@19.1.2)(react-dom@19.1.0(react@19.1.0))(react@19.1.0)
      '@radix-ui/react-compose-refs': 1.1.2(@types/react@19.1.2)(react@19.1.0)
      '@radix-ui/react-context': 1.1.2(@types/react@19.1.2)(react@19.1.0)
      '@radix-ui/react-primitive': 2.1.3(@types/react-dom@19.1.3(@types/react@19.1.2))(@types/react@19.1.2)(react-dom@19.1.0(react@19.1.0))(react@19.1.0)
      '@radix-ui/react-use-callback-ref': 1.1.1(@types/react@19.1.2)(react@19.1.0)
      '@radix-ui/react-use-layout-effect': 1.1.1(@types/react@19.1.2)(react@19.1.0)
      '@radix-ui/react-use-rect': 1.1.1(@types/react@19.1.2)(react@19.1.0)
      '@radix-ui/react-use-size': 1.1.1(@types/react@19.1.2)(react@19.1.0)
      '@radix-ui/rect': 1.1.1
      react: 19.1.0
      react-dom: 19.1.0(react@19.1.0)
    optionalDependencies:
      '@types/react': 19.1.2
      '@types/react-dom': 19.1.3(@types/react@19.1.2)

  '@radix-ui/react-portal@1.1.6(@types/react-dom@19.1.3(@types/react@19.1.2))(@types/react@19.1.2)(react-dom@19.1.0(react@19.1.0))(react@19.1.0)':
    dependencies:
      '@radix-ui/react-primitive': 2.1.0(@types/react-dom@19.1.3(@types/react@19.1.2))(@types/react@19.1.2)(react-dom@19.1.0(react@19.1.0))(react@19.1.0)
      '@radix-ui/react-use-layout-effect': 1.1.1(@types/react@19.1.2)(react@19.1.0)
      react: 19.1.0
      react-dom: 19.1.0(react@19.1.0)
    optionalDependencies:
      '@types/react': 19.1.2
      '@types/react-dom': 19.1.3(@types/react@19.1.2)

  '@radix-ui/react-portal@1.1.8(@types/react-dom@19.1.3(@types/react@19.1.2))(@types/react@19.1.2)(react-dom@19.1.0(react@19.1.0))(react@19.1.0)':
    dependencies:
      '@radix-ui/react-primitive': 2.1.2(@types/react-dom@19.1.3(@types/react@19.1.2))(@types/react@19.1.2)(react-dom@19.1.0(react@19.1.0))(react@19.1.0)
      '@radix-ui/react-use-layout-effect': 1.1.1(@types/react@19.1.2)(react@19.1.0)
      react: 19.1.0
      react-dom: 19.1.0(react@19.1.0)
    optionalDependencies:
      '@types/react': 19.1.2
      '@types/react-dom': 19.1.3(@types/react@19.1.2)

  '@radix-ui/react-portal@1.1.9(@types/react-dom@19.1.3(@types/react@19.1.2))(@types/react@19.1.2)(react-dom@19.1.0(react@19.1.0))(react@19.1.0)':
    dependencies:
      '@radix-ui/react-primitive': 2.1.3(@types/react-dom@19.1.3(@types/react@19.1.2))(@types/react@19.1.2)(react-dom@19.1.0(react@19.1.0))(react@19.1.0)
      '@radix-ui/react-use-layout-effect': 1.1.1(@types/react@19.1.2)(react@19.1.0)
      react: 19.1.0
      react-dom: 19.1.0(react@19.1.0)
    optionalDependencies:
      '@types/react': 19.1.2
      '@types/react-dom': 19.1.3(@types/react@19.1.2)

  '@radix-ui/react-presence@1.1.4(@types/react-dom@19.1.3(@types/react@19.1.2))(@types/react@19.1.2)(react-dom@19.1.0(react@19.1.0))(react@19.1.0)':
    dependencies:
      '@radix-ui/react-compose-refs': 1.1.2(@types/react@19.1.2)(react@19.1.0)
      '@radix-ui/react-use-layout-effect': 1.1.1(@types/react@19.1.2)(react@19.1.0)
      react: 19.1.0
      react-dom: 19.1.0(react@19.1.0)
    optionalDependencies:
      '@types/react': 19.1.2
      '@types/react-dom': 19.1.3(@types/react@19.1.2)

  '@radix-ui/react-primitive@2.1.0(@types/react-dom@19.1.3(@types/react@19.1.2))(@types/react@19.1.2)(react-dom@19.1.0(react@19.1.0))(react@19.1.0)':
    dependencies:
      '@radix-ui/react-slot': 1.2.0(@types/react@19.1.2)(react@19.1.0)
      react: 19.1.0
      react-dom: 19.1.0(react@19.1.0)
    optionalDependencies:
      '@types/react': 19.1.2
      '@types/react-dom': 19.1.3(@types/react@19.1.2)

  '@radix-ui/react-primitive@2.1.2(@types/react-dom@19.1.3(@types/react@19.1.2))(@types/react@19.1.2)(react-dom@19.1.0(react@19.1.0))(react@19.1.0)':
    dependencies:
      '@radix-ui/react-slot': 1.2.2(@types/react@19.1.2)(react@19.1.0)
      react: 19.1.0
      react-dom: 19.1.0(react@19.1.0)
    optionalDependencies:
      '@types/react': 19.1.2
      '@types/react-dom': 19.1.3(@types/react@19.1.2)

  '@radix-ui/react-primitive@2.1.3(@types/react-dom@19.1.3(@types/react@19.1.2))(@types/react@19.1.2)(react-dom@19.1.0(react@19.1.0))(react@19.1.0)':
    dependencies:
      '@radix-ui/react-slot': 1.2.3(@types/react@19.1.2)(react@19.1.0)
      react: 19.1.0
      react-dom: 19.1.0(react@19.1.0)
    optionalDependencies:
      '@types/react': 19.1.2
      '@types/react-dom': 19.1.3(@types/react@19.1.2)

  '@radix-ui/react-radio-group@1.3.6(@types/react-dom@19.1.3(@types/react@19.1.2))(@types/react@19.1.2)(react-dom@19.1.0(react@19.1.0))(react@19.1.0)':
    dependencies:
      '@radix-ui/primitive': 1.1.2
      '@radix-ui/react-compose-refs': 1.1.2(@types/react@19.1.2)(react@19.1.0)
      '@radix-ui/react-context': 1.1.2(@types/react@19.1.2)(react@19.1.0)
      '@radix-ui/react-direction': 1.1.1(@types/react@19.1.2)(react@19.1.0)
      '@radix-ui/react-presence': 1.1.4(@types/react-dom@19.1.3(@types/react@19.1.2))(@types/react@19.1.2)(react-dom@19.1.0(react@19.1.0))(react@19.1.0)
      '@radix-ui/react-primitive': 2.1.2(@types/react-dom@19.1.3(@types/react@19.1.2))(@types/react@19.1.2)(react-dom@19.1.0(react@19.1.0))(react@19.1.0)
      '@radix-ui/react-roving-focus': 1.1.9(@types/react-dom@19.1.3(@types/react@19.1.2))(@types/react@19.1.2)(react-dom@19.1.0(react@19.1.0))(react@19.1.0)
      '@radix-ui/react-use-controllable-state': 1.2.2(@types/react@19.1.2)(react@19.1.0)
      '@radix-ui/react-use-previous': 1.1.1(@types/react@19.1.2)(react@19.1.0)
      '@radix-ui/react-use-size': 1.1.1(@types/react@19.1.2)(react@19.1.0)
      react: 19.1.0
      react-dom: 19.1.0(react@19.1.0)
    optionalDependencies:
      '@types/react': 19.1.2
      '@types/react-dom': 19.1.3(@types/react@19.1.2)

  '@radix-ui/react-roving-focus@1.1.10(@types/react-dom@19.1.3(@types/react@19.1.2))(@types/react@19.1.2)(react-dom@19.1.0(react@19.1.0))(react@19.1.0)':
    dependencies:
      '@radix-ui/primitive': 1.1.2
      '@radix-ui/react-collection': 1.1.7(@types/react-dom@19.1.3(@types/react@19.1.2))(@types/react@19.1.2)(react-dom@19.1.0(react@19.1.0))(react@19.1.0)
      '@radix-ui/react-compose-refs': 1.1.2(@types/react@19.1.2)(react@19.1.0)
      '@radix-ui/react-context': 1.1.2(@types/react@19.1.2)(react@19.1.0)
      '@radix-ui/react-direction': 1.1.1(@types/react@19.1.2)(react@19.1.0)
      '@radix-ui/react-id': 1.1.1(@types/react@19.1.2)(react@19.1.0)
      '@radix-ui/react-primitive': 2.1.3(@types/react-dom@19.1.3(@types/react@19.1.2))(@types/react@19.1.2)(react-dom@19.1.0(react@19.1.0))(react@19.1.0)
      '@radix-ui/react-use-callback-ref': 1.1.1(@types/react@19.1.2)(react@19.1.0)
      '@radix-ui/react-use-controllable-state': 1.2.2(@types/react@19.1.2)(react@19.1.0)
      react: 19.1.0
      react-dom: 19.1.0(react@19.1.0)
    optionalDependencies:
      '@types/react': 19.1.2
      '@types/react-dom': 19.1.3(@types/react@19.1.2)

  '@radix-ui/react-roving-focus@1.1.7(@types/react-dom@19.1.3(@types/react@19.1.2))(@types/react@19.1.2)(react-dom@19.1.0(react@19.1.0))(react@19.1.0)':
    dependencies:
      '@radix-ui/primitive': 1.1.2
      '@radix-ui/react-collection': 1.1.4(@types/react-dom@19.1.3(@types/react@19.1.2))(@types/react@19.1.2)(react-dom@19.1.0(react@19.1.0))(react@19.1.0)
      '@radix-ui/react-compose-refs': 1.1.2(@types/react@19.1.2)(react@19.1.0)
      '@radix-ui/react-context': 1.1.2(@types/react@19.1.2)(react@19.1.0)
      '@radix-ui/react-direction': 1.1.1(@types/react@19.1.2)(react@19.1.0)
      '@radix-ui/react-id': 1.1.1(@types/react@19.1.2)(react@19.1.0)
      '@radix-ui/react-primitive': 2.1.0(@types/react-dom@19.1.3(@types/react@19.1.2))(@types/react@19.1.2)(react-dom@19.1.0(react@19.1.0))(react@19.1.0)
      '@radix-ui/react-use-callback-ref': 1.1.1(@types/react@19.1.2)(react@19.1.0)
      '@radix-ui/react-use-controllable-state': 1.2.2(@types/react@19.1.2)(react@19.1.0)
      react: 19.1.0
      react-dom: 19.1.0(react@19.1.0)
    optionalDependencies:
      '@types/react': 19.1.2
      '@types/react-dom': 19.1.3(@types/react@19.1.2)

  '@radix-ui/react-roving-focus@1.1.9(@types/react-dom@19.1.3(@types/react@19.1.2))(@types/react@19.1.2)(react-dom@19.1.0(react@19.1.0))(react@19.1.0)':
    dependencies:
      '@radix-ui/primitive': 1.1.2
      '@radix-ui/react-collection': 1.1.6(@types/react-dom@19.1.3(@types/react@19.1.2))(@types/react@19.1.2)(react-dom@19.1.0(react@19.1.0))(react@19.1.0)
      '@radix-ui/react-compose-refs': 1.1.2(@types/react@19.1.2)(react@19.1.0)
      '@radix-ui/react-context': 1.1.2(@types/react@19.1.2)(react@19.1.0)
      '@radix-ui/react-direction': 1.1.1(@types/react@19.1.2)(react@19.1.0)
      '@radix-ui/react-id': 1.1.1(@types/react@19.1.2)(react@19.1.0)
      '@radix-ui/react-primitive': 2.1.2(@types/react-dom@19.1.3(@types/react@19.1.2))(@types/react@19.1.2)(react-dom@19.1.0(react@19.1.0))(react@19.1.0)
      '@radix-ui/react-use-callback-ref': 1.1.1(@types/react@19.1.2)(react@19.1.0)
      '@radix-ui/react-use-controllable-state': 1.2.2(@types/react@19.1.2)(react@19.1.0)
      react: 19.1.0
      react-dom: 19.1.0(react@19.1.0)
    optionalDependencies:
      '@types/react': 19.1.2
      '@types/react-dom': 19.1.3(@types/react@19.1.2)

  '@radix-ui/react-scroll-area@1.2.9(@types/react-dom@19.1.3(@types/react@19.1.2))(@types/react@19.1.2)(react-dom@19.1.0(react@19.1.0))(react@19.1.0)':
    dependencies:
      '@radix-ui/number': 1.1.1
      '@radix-ui/primitive': 1.1.2
      '@radix-ui/react-compose-refs': 1.1.2(@types/react@19.1.2)(react@19.1.0)
      '@radix-ui/react-context': 1.1.2(@types/react@19.1.2)(react@19.1.0)
      '@radix-ui/react-direction': 1.1.1(@types/react@19.1.2)(react@19.1.0)
      '@radix-ui/react-presence': 1.1.4(@types/react-dom@19.1.3(@types/react@19.1.2))(@types/react@19.1.2)(react-dom@19.1.0(react@19.1.0))(react@19.1.0)
      '@radix-ui/react-primitive': 2.1.3(@types/react-dom@19.1.3(@types/react@19.1.2))(@types/react@19.1.2)(react-dom@19.1.0(react@19.1.0))(react@19.1.0)
      '@radix-ui/react-use-callback-ref': 1.1.1(@types/react@19.1.2)(react@19.1.0)
      '@radix-ui/react-use-layout-effect': 1.1.1(@types/react@19.1.2)(react@19.1.0)
      react: 19.1.0
      react-dom: 19.1.0(react@19.1.0)
    optionalDependencies:
      '@types/react': 19.1.2
      '@types/react-dom': 19.1.3(@types/react@19.1.2)

  '@radix-ui/react-select@2.2.4(@types/react-dom@19.1.3(@types/react@19.1.2))(@types/react@19.1.2)(react-dom@19.1.0(react@19.1.0))(react@19.1.0)':
    dependencies:
      '@radix-ui/number': 1.1.1
      '@radix-ui/primitive': 1.1.2
      '@radix-ui/react-collection': 1.1.6(@types/react-dom@19.1.3(@types/react@19.1.2))(@types/react@19.1.2)(react-dom@19.1.0(react@19.1.0))(react@19.1.0)
      '@radix-ui/react-compose-refs': 1.1.2(@types/react@19.1.2)(react@19.1.0)
      '@radix-ui/react-context': 1.1.2(@types/react@19.1.2)(react@19.1.0)
      '@radix-ui/react-direction': 1.1.1(@types/react@19.1.2)(react@19.1.0)
      '@radix-ui/react-dismissable-layer': 1.1.10(@types/react-dom@19.1.3(@types/react@19.1.2))(@types/react@19.1.2)(react-dom@19.1.0(react@19.1.0))(react@19.1.0)
      '@radix-ui/react-focus-guards': 1.1.2(@types/react@19.1.2)(react@19.1.0)
      '@radix-ui/react-focus-scope': 1.1.6(@types/react-dom@19.1.3(@types/react@19.1.2))(@types/react@19.1.2)(react-dom@19.1.0(react@19.1.0))(react@19.1.0)
      '@radix-ui/react-id': 1.1.1(@types/react@19.1.2)(react@19.1.0)
      '@radix-ui/react-popper': 1.2.6(@types/react-dom@19.1.3(@types/react@19.1.2))(@types/react@19.1.2)(react-dom@19.1.0(react@19.1.0))(react@19.1.0)
      '@radix-ui/react-portal': 1.1.8(@types/react-dom@19.1.3(@types/react@19.1.2))(@types/react@19.1.2)(react-dom@19.1.0(react@19.1.0))(react@19.1.0)
      '@radix-ui/react-primitive': 2.1.2(@types/react-dom@19.1.3(@types/react@19.1.2))(@types/react@19.1.2)(react-dom@19.1.0(react@19.1.0))(react@19.1.0)
      '@radix-ui/react-slot': 1.2.2(@types/react@19.1.2)(react@19.1.0)
      '@radix-ui/react-use-callback-ref': 1.1.1(@types/react@19.1.2)(react@19.1.0)
      '@radix-ui/react-use-controllable-state': 1.2.2(@types/react@19.1.2)(react@19.1.0)
      '@radix-ui/react-use-layout-effect': 1.1.1(@types/react@19.1.2)(react@19.1.0)
      '@radix-ui/react-use-previous': 1.1.1(@types/react@19.1.2)(react@19.1.0)
      '@radix-ui/react-visually-hidden': 1.2.2(@types/react-dom@19.1.3(@types/react@19.1.2))(@types/react@19.1.2)(react-dom@19.1.0(react@19.1.0))(react@19.1.0)
      aria-hidden: 1.2.4
      react: 19.1.0
      react-dom: 19.1.0(react@19.1.0)
      react-remove-scroll: 2.6.3(@types/react@19.1.2)(react@19.1.0)
    optionalDependencies:
      '@types/react': 19.1.2
      '@types/react-dom': 19.1.3(@types/react@19.1.2)

  '@radix-ui/react-separator@1.1.7(@types/react-dom@19.1.3(@types/react@19.1.2))(@types/react@19.1.2)(react-dom@19.1.0(react@19.1.0))(react@19.1.0)':
    dependencies:
      '@radix-ui/react-primitive': 2.1.3(@types/react-dom@19.1.3(@types/react@19.1.2))(@types/react@19.1.2)(react-dom@19.1.0(react@19.1.0))(react@19.1.0)
      react: 19.1.0
      react-dom: 19.1.0(react@19.1.0)
    optionalDependencies:
      '@types/react': 19.1.2
      '@types/react-dom': 19.1.3(@types/react@19.1.2)

  '@radix-ui/react-slot@1.2.0(@types/react@19.1.2)(react@19.1.0)':
    dependencies:
      '@radix-ui/react-compose-refs': 1.1.2(@types/react@19.1.2)(react@19.1.0)
      react: 19.1.0
    optionalDependencies:
      '@types/react': 19.1.2

  '@radix-ui/react-slot@1.2.2(@types/react@19.1.2)(react@19.1.0)':
    dependencies:
      '@radix-ui/react-compose-refs': 1.1.2(@types/react@19.1.2)(react@19.1.0)
      react: 19.1.0
    optionalDependencies:
      '@types/react': 19.1.2

  '@radix-ui/react-slot@1.2.3(@types/react@19.1.2)(react@19.1.0)':
    dependencies:
      '@radix-ui/react-compose-refs': 1.1.2(@types/react@19.1.2)(react@19.1.0)
      react: 19.1.0
    optionalDependencies:
      '@types/react': 19.1.2

  '@radix-ui/react-switch@1.2.5(@types/react-dom@19.1.3(@types/react@19.1.2))(@types/react@19.1.2)(react-dom@19.1.0(react@19.1.0))(react@19.1.0)':
    dependencies:
      '@radix-ui/primitive': 1.1.2
      '@radix-ui/react-compose-refs': 1.1.2(@types/react@19.1.2)(react@19.1.0)
      '@radix-ui/react-context': 1.1.2(@types/react@19.1.2)(react@19.1.0)
      '@radix-ui/react-primitive': 2.1.3(@types/react-dom@19.1.3(@types/react@19.1.2))(@types/react@19.1.2)(react-dom@19.1.0(react@19.1.0))(react@19.1.0)
      '@radix-ui/react-use-controllable-state': 1.2.2(@types/react@19.1.2)(react@19.1.0)
      '@radix-ui/react-use-previous': 1.1.1(@types/react@19.1.2)(react@19.1.0)
      '@radix-ui/react-use-size': 1.1.1(@types/react@19.1.2)(react@19.1.0)
      react: 19.1.0
      react-dom: 19.1.0(react@19.1.0)
    optionalDependencies:
      '@types/react': 19.1.2
      '@types/react-dom': 19.1.3(@types/react@19.1.2)

  '@radix-ui/react-tabs@1.1.12(@types/react-dom@19.1.3(@types/react@19.1.2))(@types/react@19.1.2)(react-dom@19.1.0(react@19.1.0))(react@19.1.0)':
    dependencies:
      '@radix-ui/primitive': 1.1.2
      '@radix-ui/react-context': 1.1.2(@types/react@19.1.2)(react@19.1.0)
      '@radix-ui/react-direction': 1.1.1(@types/react@19.1.2)(react@19.1.0)
      '@radix-ui/react-id': 1.1.1(@types/react@19.1.2)(react@19.1.0)
      '@radix-ui/react-presence': 1.1.4(@types/react-dom@19.1.3(@types/react@19.1.2))(@types/react@19.1.2)(react-dom@19.1.0(react@19.1.0))(react@19.1.0)
      '@radix-ui/react-primitive': 2.1.3(@types/react-dom@19.1.3(@types/react@19.1.2))(@types/react@19.1.2)(react-dom@19.1.0(react@19.1.0))(react@19.1.0)
      '@radix-ui/react-roving-focus': 1.1.10(@types/react-dom@19.1.3(@types/react@19.1.2))(@types/react@19.1.2)(react-dom@19.1.0(react@19.1.0))(react@19.1.0)
      '@radix-ui/react-use-controllable-state': 1.2.2(@types/react@19.1.2)(react@19.1.0)
      react: 19.1.0
      react-dom: 19.1.0(react@19.1.0)
    optionalDependencies:
      '@types/react': 19.1.2
      '@types/react-dom': 19.1.3(@types/react@19.1.2)

  '@radix-ui/react-tooltip@1.2.4(@types/react-dom@19.1.3(@types/react@19.1.2))(@types/react@19.1.2)(react-dom@19.1.0(react@19.1.0))(react@19.1.0)':
    dependencies:
      '@radix-ui/primitive': 1.1.2
      '@radix-ui/react-compose-refs': 1.1.2(@types/react@19.1.2)(react@19.1.0)
      '@radix-ui/react-context': 1.1.2(@types/react@19.1.2)(react@19.1.0)
      '@radix-ui/react-dismissable-layer': 1.1.10(@types/react-dom@19.1.3(@types/react@19.1.2))(@types/react@19.1.2)(react-dom@19.1.0(react@19.1.0))(react@19.1.0)
      '@radix-ui/react-id': 1.1.1(@types/react@19.1.2)(react@19.1.0)
      '@radix-ui/react-popper': 1.2.4(@types/react-dom@19.1.3(@types/react@19.1.2))(@types/react@19.1.2)(react-dom@19.1.0(react@19.1.0))(react@19.1.0)
      '@radix-ui/react-portal': 1.1.6(@types/react-dom@19.1.3(@types/react@19.1.2))(@types/react@19.1.2)(react-dom@19.1.0(react@19.1.0))(react@19.1.0)
      '@radix-ui/react-presence': 1.1.4(@types/react-dom@19.1.3(@types/react@19.1.2))(@types/react@19.1.2)(react-dom@19.1.0(react@19.1.0))(react@19.1.0)
      '@radix-ui/react-primitive': 2.1.0(@types/react-dom@19.1.3(@types/react@19.1.2))(@types/react@19.1.2)(react-dom@19.1.0(react@19.1.0))(react@19.1.0)
      '@radix-ui/react-slot': 1.2.0(@types/react@19.1.2)(react@19.1.0)
      '@radix-ui/react-use-controllable-state': 1.2.2(@types/react@19.1.2)(react@19.1.0)
      '@radix-ui/react-visually-hidden': 1.2.0(@types/react-dom@19.1.3(@types/react@19.1.2))(@types/react@19.1.2)(react-dom@19.1.0(react@19.1.0))(react@19.1.0)
      react: 19.1.0
      react-dom: 19.1.0(react@19.1.0)
    optionalDependencies:
      '@types/react': 19.1.2
      '@types/react-dom': 19.1.3(@types/react@19.1.2)

  '@radix-ui/react-use-callback-ref@1.1.1(@types/react@19.1.2)(react@19.1.0)':
    dependencies:
      react: 19.1.0
    optionalDependencies:
      '@types/react': 19.1.2

  '@radix-ui/react-use-controllable-state@1.2.2(@types/react@19.1.2)(react@19.1.0)':
    dependencies:
      '@radix-ui/react-use-effect-event': 0.0.2(@types/react@19.1.2)(react@19.1.0)
      '@radix-ui/react-use-layout-effect': 1.1.1(@types/react@19.1.2)(react@19.1.0)
      react: 19.1.0
    optionalDependencies:
      '@types/react': 19.1.2

  '@radix-ui/react-use-effect-event@0.0.2(@types/react@19.1.2)(react@19.1.0)':
    dependencies:
      '@radix-ui/react-use-layout-effect': 1.1.1(@types/react@19.1.2)(react@19.1.0)
      react: 19.1.0
    optionalDependencies:
      '@types/react': 19.1.2

  '@radix-ui/react-use-escape-keydown@1.1.1(@types/react@19.1.2)(react@19.1.0)':
    dependencies:
      '@radix-ui/react-use-callback-ref': 1.1.1(@types/react@19.1.2)(react@19.1.0)
      react: 19.1.0
    optionalDependencies:
      '@types/react': 19.1.2

  '@radix-ui/react-use-layout-effect@1.1.1(@types/react@19.1.2)(react@19.1.0)':
    dependencies:
      react: 19.1.0
    optionalDependencies:
      '@types/react': 19.1.2

  '@radix-ui/react-use-previous@1.1.1(@types/react@19.1.2)(react@19.1.0)':
    dependencies:
      react: 19.1.0
    optionalDependencies:
      '@types/react': 19.1.2

  '@radix-ui/react-use-rect@1.1.1(@types/react@19.1.2)(react@19.1.0)':
    dependencies:
      '@radix-ui/rect': 1.1.1
      react: 19.1.0
    optionalDependencies:
      '@types/react': 19.1.2

  '@radix-ui/react-use-size@1.1.1(@types/react@19.1.2)(react@19.1.0)':
    dependencies:
      '@radix-ui/react-use-layout-effect': 1.1.1(@types/react@19.1.2)(react@19.1.0)
      react: 19.1.0
    optionalDependencies:
      '@types/react': 19.1.2

  '@radix-ui/react-visually-hidden@1.2.0(@types/react-dom@19.1.3(@types/react@19.1.2))(@types/react@19.1.2)(react-dom@19.1.0(react@19.1.0))(react@19.1.0)':
    dependencies:
      '@radix-ui/react-primitive': 2.1.0(@types/react-dom@19.1.3(@types/react@19.1.2))(@types/react@19.1.2)(react-dom@19.1.0(react@19.1.0))(react@19.1.0)
      react: 19.1.0
      react-dom: 19.1.0(react@19.1.0)
    optionalDependencies:
      '@types/react': 19.1.2
      '@types/react-dom': 19.1.3(@types/react@19.1.2)

  '@radix-ui/react-visually-hidden@1.2.2(@types/react-dom@19.1.3(@types/react@19.1.2))(@types/react@19.1.2)(react-dom@19.1.0(react@19.1.0))(react@19.1.0)':
    dependencies:
      '@radix-ui/react-primitive': 2.1.2(@types/react-dom@19.1.3(@types/react@19.1.2))(@types/react@19.1.2)(react-dom@19.1.0(react@19.1.0))(react@19.1.0)
      react: 19.1.0
      react-dom: 19.1.0(react@19.1.0)
    optionalDependencies:
      '@types/react': 19.1.2
      '@types/react-dom': 19.1.3(@types/react@19.1.2)

  '@radix-ui/rect@1.1.1': {}

  '@rollup/rollup-android-arm-eabi@4.40.1':
    optional: true

  '@rollup/rollup-android-arm64@4.40.1':
    optional: true

  '@rollup/rollup-darwin-arm64@4.40.1':
    optional: true

  '@rollup/rollup-darwin-x64@4.40.1':
    optional: true

  '@rollup/rollup-freebsd-arm64@4.40.1':
    optional: true

  '@rollup/rollup-freebsd-x64@4.40.1':
    optional: true

  '@rollup/rollup-linux-arm-gnueabihf@4.40.1':
    optional: true

  '@rollup/rollup-linux-arm-musleabihf@4.40.1':
    optional: true

  '@rollup/rollup-linux-arm64-gnu@4.40.1':
    optional: true

  '@rollup/rollup-linux-arm64-musl@4.40.1':
    optional: true

  '@rollup/rollup-linux-loongarch64-gnu@4.40.1':
    optional: true

  '@rollup/rollup-linux-powerpc64le-gnu@4.40.1':
    optional: true

  '@rollup/rollup-linux-riscv64-gnu@4.40.1':
    optional: true

  '@rollup/rollup-linux-riscv64-musl@4.40.1':
    optional: true

  '@rollup/rollup-linux-s390x-gnu@4.40.1':
    optional: true

  '@rollup/rollup-linux-x64-gnu@4.40.1':
    optional: true

  '@rollup/rollup-linux-x64-musl@4.40.1':
    optional: true

  '@rollup/rollup-win32-arm64-msvc@4.40.1':
    optional: true

  '@rollup/rollup-win32-ia32-msvc@4.40.1':
    optional: true

  '@rollup/rollup-win32-x64-msvc@4.40.1':
    optional: true

  '@rtsao/scc@1.1.0': {}

  '@rushstack/eslint-patch@1.11.0': {}

  '@sinclair/typebox@0.27.8': {}

  '@standard-schema/utils@0.3.0': {}

  '@swc/counter@0.1.3': {}

  '@swc/helpers@0.5.15':
    dependencies:
      tslib: 2.8.1

  '@tailwindcss/node@4.1.5':
    dependencies:
      enhanced-resolve: 5.18.1
      jiti: 2.4.2
      lightningcss: 1.29.2
      tailwindcss: 4.1.5

  '@tailwindcss/oxide-android-arm64@4.1.5':
    optional: true

  '@tailwindcss/oxide-darwin-arm64@4.1.5':
    optional: true

  '@tailwindcss/oxide-darwin-x64@4.1.5':
    optional: true

  '@tailwindcss/oxide-freebsd-x64@4.1.5':
    optional: true

  '@tailwindcss/oxide-linux-arm-gnueabihf@4.1.5':
    optional: true

  '@tailwindcss/oxide-linux-arm64-gnu@4.1.5':
    optional: true

  '@tailwindcss/oxide-linux-arm64-musl@4.1.5':
    optional: true

  '@tailwindcss/oxide-linux-x64-gnu@4.1.5':
    optional: true

  '@tailwindcss/oxide-linux-x64-musl@4.1.5':
    optional: true

  '@tailwindcss/oxide-wasm32-wasi@4.1.5':
    optional: true

  '@tailwindcss/oxide-win32-arm64-msvc@4.1.5':
    optional: true

  '@tailwindcss/oxide-win32-x64-msvc@4.1.5':
    optional: true

  '@tailwindcss/oxide@4.1.5':
    optionalDependencies:
      '@tailwindcss/oxide-android-arm64': 4.1.5
      '@tailwindcss/oxide-darwin-arm64': 4.1.5
      '@tailwindcss/oxide-darwin-x64': 4.1.5
      '@tailwindcss/oxide-freebsd-x64': 4.1.5
      '@tailwindcss/oxide-linux-arm-gnueabihf': 4.1.5
      '@tailwindcss/oxide-linux-arm64-gnu': 4.1.5
      '@tailwindcss/oxide-linux-arm64-musl': 4.1.5
      '@tailwindcss/oxide-linux-x64-gnu': 4.1.5
      '@tailwindcss/oxide-linux-x64-musl': 4.1.5
      '@tailwindcss/oxide-wasm32-wasi': 4.1.5
      '@tailwindcss/oxide-win32-arm64-msvc': 4.1.5
      '@tailwindcss/oxide-win32-x64-msvc': 4.1.5

  '@tailwindcss/postcss@4.1.5':
    dependencies:
      '@alloc/quick-lru': 5.2.0
      '@tailwindcss/node': 4.1.5
      '@tailwindcss/oxide': 4.1.5
      postcss: 8.5.3
      tailwindcss: 4.1.5

  '@tybys/wasm-util@0.9.0':
    dependencies:
      tslib: 2.8.1

  '@types/diff-match-patch@1.0.36': {}

  '@types/estree@1.0.6': {}

  '@types/estree@1.0.7': {}

  '@types/json-schema@7.0.15': {}

  '@types/json5@0.0.29': {}

  '@types/node@17.0.45': {}

  '@types/node@20.17.32':
    dependencies:
      undici-types: 6.19.8

  '@types/react-dom@19.1.3(@types/react@19.1.2)':
    dependencies:
      '@types/react': 19.1.2

  '@types/react@19.1.2':
    dependencies:
      csstype: 3.1.3

  '@typescript-eslint/eslint-plugin@8.31.1(@typescript-eslint/parser@8.31.1(eslint@9.26.0(jiti@2.4.2))(typescript@5.8.3))(eslint@9.26.0(jiti@2.4.2))(typescript@5.8.3)':
    dependencies:
      '@eslint-community/regexpp': 4.12.1
      '@typescript-eslint/parser': 8.31.1(eslint@9.26.0(jiti@2.4.2))(typescript@5.8.3)
      '@typescript-eslint/scope-manager': 8.31.1
      '@typescript-eslint/type-utils': 8.31.1(eslint@9.26.0(jiti@2.4.2))(typescript@5.8.3)
      '@typescript-eslint/utils': 8.31.1(eslint@9.26.0(jiti@2.4.2))(typescript@5.8.3)
      '@typescript-eslint/visitor-keys': 8.31.1
      eslint: 9.26.0(jiti@2.4.2)
      graphemer: 1.4.0
      ignore: 5.3.2
      natural-compare: 1.4.0
      ts-api-utils: 2.0.1(typescript@5.8.3)
      typescript: 5.8.3
    transitivePeerDependencies:
      - supports-color

  '@typescript-eslint/parser@8.31.1(eslint@9.26.0(jiti@2.4.2))(typescript@5.8.3)':
    dependencies:
      '@typescript-eslint/scope-manager': 8.31.1
      '@typescript-eslint/types': 8.31.1
      '@typescript-eslint/typescript-estree': 8.31.1(typescript@5.8.3)
      '@typescript-eslint/visitor-keys': 8.31.1
      debug: 4.4.0
      eslint: 9.26.0(jiti@2.4.2)
      typescript: 5.8.3
    transitivePeerDependencies:
      - supports-color

  '@typescript-eslint/scope-manager@8.31.1':
    dependencies:
      '@typescript-eslint/types': 8.31.1
      '@typescript-eslint/visitor-keys': 8.31.1

  '@typescript-eslint/type-utils@8.31.1(eslint@9.26.0(jiti@2.4.2))(typescript@5.8.3)':
    dependencies:
      '@typescript-eslint/typescript-estree': 8.31.1(typescript@5.8.3)
      '@typescript-eslint/utils': 8.31.1(eslint@9.26.0(jiti@2.4.2))(typescript@5.8.3)
      debug: 4.4.0
      eslint: 9.26.0(jiti@2.4.2)
      ts-api-utils: 2.0.1(typescript@5.8.3)
      typescript: 5.8.3
    transitivePeerDependencies:
      - supports-color

  '@typescript-eslint/types@8.31.1': {}

  '@typescript-eslint/typescript-estree@8.31.1(typescript@5.8.3)':
    dependencies:
      '@typescript-eslint/types': 8.31.1
      '@typescript-eslint/visitor-keys': 8.31.1
      debug: 4.4.0
      fast-glob: 3.3.3
      is-glob: 4.0.3
      minimatch: 9.0.5
      semver: 7.7.1
      ts-api-utils: 2.1.0(typescript@5.8.3)
      typescript: 5.8.3
    transitivePeerDependencies:
      - supports-color

  '@typescript-eslint/utils@8.31.1(eslint@9.26.0(jiti@2.4.2))(typescript@5.8.3)':
    dependencies:
      '@eslint-community/eslint-utils': 4.7.0(eslint@9.26.0(jiti@2.4.2))
      '@typescript-eslint/scope-manager': 8.31.1
      '@typescript-eslint/types': 8.31.1
      '@typescript-eslint/typescript-estree': 8.31.1(typescript@5.8.3)
      eslint: 9.26.0(jiti@2.4.2)
      typescript: 5.8.3
    transitivePeerDependencies:
      - supports-color

  '@typescript-eslint/visitor-keys@8.31.1':
    dependencies:
      '@typescript-eslint/types': 8.31.1
      eslint-visitor-keys: 4.2.0

  '@vitest/expect@3.1.3':
    dependencies:
      '@vitest/spy': 3.1.3
      '@vitest/utils': 3.1.3
      chai: 5.2.0
      tinyrainbow: 2.0.0

  '@vitest/mocker@3.1.3(vite@6.3.5(@types/node@20.17.32)(jiti@2.4.2)(lightningcss@1.29.2)(yaml@2.7.0))':
    dependencies:
      '@vitest/spy': 3.1.3
      estree-walker: 3.0.3
      magic-string: 0.30.17
    optionalDependencies:
      vite: 6.3.5(@types/node@20.17.32)(jiti@2.4.2)(lightningcss@1.29.2)(yaml@2.7.0)

  '@vitest/pretty-format@3.1.3':
    dependencies:
      tinyrainbow: 2.0.0

  '@vitest/runner@3.1.3':
    dependencies:
      '@vitest/utils': 3.1.3
      pathe: 2.0.3

  '@vitest/snapshot@3.1.3':
    dependencies:
      '@vitest/pretty-format': 3.1.3
      magic-string: 0.30.17
      pathe: 2.0.3

  '@vitest/spy@3.1.3':
    dependencies:
      tinyspy: 3.0.2

  '@vitest/utils@3.1.3':
    dependencies:
      '@vitest/pretty-format': 3.1.3
      loupe: 3.1.3
      tinyrainbow: 2.0.0

  '@yarnpkg/lockfile@1.1.0': {}

  '@yarnpkg/parsers@3.0.2':
    dependencies:
      js-yaml: 3.14.1
      tslib: 2.8.1

  '@zkochan/js-yaml@0.0.7':
    dependencies:
      argparse: 2.0.1

  accepts@2.0.0:
    dependencies:
      mime-types: 3.0.1
      negotiator: 1.0.0

  acorn-jsx@5.3.2(acorn@8.14.1):
    dependencies:
      acorn: 8.14.1

  acorn@8.14.1: {}

  ai@4.3.16(react@19.1.0)(zod@3.25.36):
    dependencies:
      '@ai-sdk/provider': 1.1.3
      '@ai-sdk/provider-utils': 2.2.8(zod@3.25.36)
      '@ai-sdk/react': 1.2.12(react@19.1.0)(zod@3.25.36)
      '@ai-sdk/ui-utils': 1.2.11(zod@3.25.36)
      '@opentelemetry/api': 1.9.0
      jsondiffpatch: 0.6.0
      zod: 3.25.36
    optionalDependencies:
      react: 19.1.0

  ajv@6.12.6:
    dependencies:
      fast-deep-equal: 3.1.3
      fast-json-stable-stringify: 2.1.0
      json-schema-traverse: 0.4.1
      uri-js: 4.4.1

  ansi-colors@4.1.3: {}

  ansi-escapes@7.0.0:
    dependencies:
      environment: 1.1.0

  ansi-regex@5.0.1: {}

  ansi-regex@6.1.0: {}

  ansi-styles@4.3.0:
    dependencies:
      color-convert: 2.0.1

  ansi-styles@5.2.0: {}

  ansi-styles@6.2.1: {}

  argparse@1.0.10:
    dependencies:
      sprintf-js: 1.0.3

  argparse@2.0.1: {}

  aria-hidden@1.2.4:
    dependencies:
      tslib: 2.8.1

  aria-query@5.3.2: {}

  array-buffer-byte-length@1.0.2:
    dependencies:
      call-bound: 1.0.4
      is-array-buffer: 3.0.5

  array-includes@3.1.8:
    dependencies:
      call-bind: 1.0.8
      define-properties: 1.2.1
      es-abstract: 1.23.9
      es-object-atoms: 1.1.1
      get-intrinsic: 1.3.0
      is-string: 1.1.1

  array.prototype.findlast@1.2.5:
    dependencies:
      call-bind: 1.0.8
      define-properties: 1.2.1
      es-abstract: 1.23.9
      es-errors: 1.3.0
      es-object-atoms: 1.1.1
      es-shim-unscopables: 1.1.0

  array.prototype.findlastindex@1.2.6:
    dependencies:
      call-bind: 1.0.8
      call-bound: 1.0.4
      define-properties: 1.2.1
      es-abstract: 1.23.9
      es-errors: 1.3.0
      es-object-atoms: 1.1.1
      es-shim-unscopables: 1.1.0

  array.prototype.flat@1.3.3:
    dependencies:
      call-bind: 1.0.8
      define-properties: 1.2.1
      es-abstract: 1.23.9
      es-shim-unscopables: 1.1.0

  array.prototype.flatmap@1.3.3:
    dependencies:
      call-bind: 1.0.8
      define-properties: 1.2.1
      es-abstract: 1.23.9
      es-shim-unscopables: 1.1.0

  array.prototype.tosorted@1.1.4:
    dependencies:
      call-bind: 1.0.8
      define-properties: 1.2.1
      es-abstract: 1.23.9
      es-errors: 1.3.0
      es-shim-unscopables: 1.1.0

  arraybuffer.prototype.slice@1.0.4:
    dependencies:
      array-buffer-byte-length: 1.0.2
      call-bind: 1.0.8
      define-properties: 1.2.1
      es-abstract: 1.23.9
      es-errors: 1.3.0
      get-intrinsic: 1.3.0
      is-array-buffer: 3.0.5

  assertion-error@2.0.1: {}

  ast-types-flow@0.0.8: {}

  async-function@1.0.0: {}

  async@3.2.6: {}

  asynckit@0.4.0: {}

  available-typed-arrays@1.0.7:
    dependencies:
      possible-typed-array-names: 1.1.0

  axe-core@4.10.3: {}

  axios@1.8.3:
    dependencies:
      follow-redirects: 1.15.9
      form-data: 4.0.2
      proxy-from-env: 1.1.0
    transitivePeerDependencies:
      - debug

  axobject-query@4.1.0: {}

  balanced-match@1.0.2: {}

  base64-js@1.5.1: {}

  bl@4.1.0:
    dependencies:
      buffer: 5.7.1
      inherits: 2.0.4
      readable-stream: 3.6.2

  body-parser@2.2.0:
    dependencies:
      bytes: 3.1.2
      content-type: 1.0.5
      debug: 4.4.0
      http-errors: 2.0.0
      iconv-lite: 0.6.3
      on-finished: 2.4.1
      qs: 6.14.0
      raw-body: 3.0.0
      type-is: 2.0.1
    transitivePeerDependencies:
      - supports-color

  brace-expansion@1.1.11:
    dependencies:
      balanced-match: 1.0.2
      concat-map: 0.0.1

  brace-expansion@2.0.1:
    dependencies:
      balanced-match: 1.0.2

  braces@3.0.3:
    dependencies:
      fill-range: 7.1.1

  buffer@5.7.1:
    dependencies:
      base64-js: 1.5.1
      ieee754: 1.2.1

  busboy@1.6.0:
    dependencies:
      streamsearch: 1.1.0

  bytes@3.1.2: {}

  cac@6.7.14: {}

  call-bind-apply-helpers@1.0.2:
    dependencies:
      es-errors: 1.3.0
      function-bind: 1.1.2

  call-bind@1.0.8:
    dependencies:
      call-bind-apply-helpers: 1.0.2
      es-define-property: 1.0.1
      get-intrinsic: 1.3.0
      set-function-length: 1.2.2

  call-bound@1.0.4:
    dependencies:
      call-bind-apply-helpers: 1.0.2
      get-intrinsic: 1.3.0

  callsites@3.1.0: {}

  caniuse-lite@1.0.30001704: {}

  chai@5.2.0:
    dependencies:
      assertion-error: 2.0.1
      check-error: 2.1.1
      deep-eql: 5.0.2
      loupe: 3.1.3
      pathval: 2.0.0

  chalk@4.1.2:
    dependencies:
      ansi-styles: 4.3.0
      supports-color: 7.2.0

  chalk@5.4.1: {}

  check-error@2.1.1: {}

  class-variance-authority@0.7.1:
    dependencies:
      clsx: 2.1.1

  cli-cursor@3.1.0:
    dependencies:
      restore-cursor: 3.1.0

  cli-cursor@5.0.0:
    dependencies:
      restore-cursor: 5.1.0

  cli-spinners@2.6.1: {}

  cli-truncate@4.0.0:
    dependencies:
      slice-ansi: 5.0.0
      string-width: 7.2.0

  client-only@0.0.1: {}

  cliui@8.0.1:
    dependencies:
      string-width: 4.2.3
      strip-ansi: 6.0.1
      wrap-ansi: 7.0.0

  clone@1.0.4: {}

  clsx@2.1.1: {}

  color-convert@2.0.1:
    dependencies:
      color-name: 1.1.4

  color-name@1.1.4: {}

  color-string@1.9.1:
    dependencies:
      color-name: 1.1.4
      simple-swizzle: 0.2.2

  color@4.2.3:
    dependencies:
      color-convert: 2.0.1
      color-string: 1.9.1

  colorette@2.0.20: {}

  combined-stream@1.0.8:
    dependencies:
      delayed-stream: 1.0.0

  commander@13.1.0: {}

  concat-map@0.0.1: {}

  content-disposition@1.0.0:
    dependencies:
      safe-buffer: 5.2.1

  content-type@1.0.5: {}

<<<<<<< HEAD
  convex-helpers@0.1.83(convex@1.24.0(react@19.1.0))(react@19.1.0)(typescript@5.8.3)(zod@3.25.36):
=======
  convex-helpers@0.1.83(convex@1.24.0(react@19.1.0))(react@19.1.0)(typescript@5.8.3)(zod@3.25.49):
>>>>>>> b98d236b
    dependencies:
      convex: 1.24.0(react@19.1.0)
    optionalDependencies:
      react: 19.1.0
      typescript: 5.8.3
<<<<<<< HEAD
      zod: 3.25.36
=======
      zod: 3.25.49
>>>>>>> b98d236b

  convex-test@0.0.36(convex@1.24.0(react@19.1.0)):
    dependencies:
      convex: 1.24.0(react@19.1.0)

  convex@1.24.0(react@19.1.0):
    dependencies:
      esbuild: 0.25.1
      jwt-decode: 4.0.0
      prettier: 3.5.3
    optionalDependencies:
      react: 19.1.0

  cookie-signature@1.2.2: {}

  cookie@0.7.2: {}

  cors@2.8.5:
    dependencies:
      object-assign: 4.1.1
      vary: 1.1.2

  cross-spawn@7.0.6:
    dependencies:
      path-key: 3.1.1
      shebang-command: 2.0.0
      which: 2.0.2

  csstype@3.1.3: {}

  damerau-levenshtein@1.0.8: {}

  data-view-buffer@1.0.2:
    dependencies:
      call-bound: 1.0.4
      es-errors: 1.3.0
      is-data-view: 1.0.2

  data-view-byte-length@1.0.2:
    dependencies:
      call-bound: 1.0.4
      es-errors: 1.3.0
      is-data-view: 1.0.2

  data-view-byte-offset@1.0.1:
    dependencies:
      call-bound: 1.0.4
      es-errors: 1.3.0
      is-data-view: 1.0.2

  date-fns@4.1.0: {}

  debug@3.2.7:
    dependencies:
      ms: 2.1.3

  debug@4.4.0:
    dependencies:
      ms: 2.1.3

  deep-eql@5.0.2: {}

  deep-is@0.1.4: {}

  defaults@1.0.4:
    dependencies:
      clone: 1.0.4

  define-data-property@1.1.4:
    dependencies:
      es-define-property: 1.0.1
      es-errors: 1.3.0
      gopd: 1.2.0

  define-lazy-prop@2.0.0: {}

  define-properties@1.2.1:
    dependencies:
      define-data-property: 1.1.4
      has-property-descriptors: 1.0.2
      object-keys: 1.1.1

  delayed-stream@1.0.0: {}

  depd@2.0.0: {}

  dequal@2.0.3: {}

  detect-libc@2.0.3: {}

  detect-libc@2.0.4: {}

  detect-node-es@1.1.0: {}

  diff-match-patch@1.0.5: {}

  diff-sequences@29.6.3: {}

  doctrine@2.1.0:
    dependencies:
      esutils: 2.0.3

  dotenv-expand@11.0.7:
    dependencies:
      dotenv: 16.4.7

  dotenv@16.4.7: {}

  dunder-proto@1.0.1:
    dependencies:
      call-bind-apply-helpers: 1.0.2
      es-errors: 1.3.0
      gopd: 1.2.0

  ee-first@1.1.1: {}

  ejs@3.1.10:
    dependencies:
      jake: 10.9.2

  emoji-regex@10.4.0: {}

  emoji-regex@8.0.0: {}

  emoji-regex@9.2.2: {}

  encodeurl@2.0.0: {}

  end-of-stream@1.4.4:
    dependencies:
      once: 1.4.0

  enhanced-resolve@5.18.1:
    dependencies:
      graceful-fs: 4.2.11
      tapable: 2.2.1

  enquirer@2.3.6:
    dependencies:
      ansi-colors: 4.1.3

  environment@1.1.0: {}

  es-abstract@1.23.9:
    dependencies:
      array-buffer-byte-length: 1.0.2
      arraybuffer.prototype.slice: 1.0.4
      available-typed-arrays: 1.0.7
      call-bind: 1.0.8
      call-bound: 1.0.4
      data-view-buffer: 1.0.2
      data-view-byte-length: 1.0.2
      data-view-byte-offset: 1.0.1
      es-define-property: 1.0.1
      es-errors: 1.3.0
      es-object-atoms: 1.1.1
      es-set-tostringtag: 2.1.0
      es-to-primitive: 1.3.0
      function.prototype.name: 1.1.8
      get-intrinsic: 1.3.0
      get-proto: 1.0.1
      get-symbol-description: 1.1.0
      globalthis: 1.0.4
      gopd: 1.2.0
      has-property-descriptors: 1.0.2
      has-proto: 1.2.0
      has-symbols: 1.1.0
      hasown: 2.0.2
      internal-slot: 1.1.0
      is-array-buffer: 3.0.5
      is-callable: 1.2.7
      is-data-view: 1.0.2
      is-regex: 1.2.1
      is-shared-array-buffer: 1.0.4
      is-string: 1.1.1
      is-typed-array: 1.1.15
      is-weakref: 1.1.1
      math-intrinsics: 1.1.0
      object-inspect: 1.13.4
      object-keys: 1.1.1
      object.assign: 4.1.7
      own-keys: 1.0.1
      regexp.prototype.flags: 1.5.4
      safe-array-concat: 1.1.3
      safe-push-apply: 1.0.0
      safe-regex-test: 1.1.0
      set-proto: 1.0.0
      string.prototype.trim: 1.2.10
      string.prototype.trimend: 1.0.9
      string.prototype.trimstart: 1.0.8
      typed-array-buffer: 1.0.3
      typed-array-byte-length: 1.0.3
      typed-array-byte-offset: 1.0.4
      typed-array-length: 1.0.7
      unbox-primitive: 1.1.0
      which-typed-array: 1.1.19

  es-define-property@1.0.1: {}

  es-errors@1.3.0: {}

  es-iterator-helpers@1.2.1:
    dependencies:
      call-bind: 1.0.8
      call-bound: 1.0.4
      define-properties: 1.2.1
      es-abstract: 1.23.9
      es-errors: 1.3.0
      es-set-tostringtag: 2.1.0
      function-bind: 1.1.2
      get-intrinsic: 1.3.0
      globalthis: 1.0.4
      gopd: 1.2.0
      has-property-descriptors: 1.0.2
      has-proto: 1.2.0
      has-symbols: 1.1.0
      internal-slot: 1.1.0
      iterator.prototype: 1.1.5
      safe-array-concat: 1.1.3

  es-module-lexer@1.7.0: {}

  es-object-atoms@1.1.1:
    dependencies:
      es-errors: 1.3.0

  es-set-tostringtag@2.1.0:
    dependencies:
      es-errors: 1.3.0
      get-intrinsic: 1.3.0
      has-tostringtag: 1.0.2
      hasown: 2.0.2

  es-shim-unscopables@1.1.0:
    dependencies:
      hasown: 2.0.2

  es-to-primitive@1.3.0:
    dependencies:
      is-callable: 1.2.7
      is-date-object: 1.1.0
      is-symbol: 1.1.1

  esbuild@0.25.1:
    optionalDependencies:
      '@esbuild/aix-ppc64': 0.25.1
      '@esbuild/android-arm': 0.25.1
      '@esbuild/android-arm64': 0.25.1
      '@esbuild/android-x64': 0.25.1
      '@esbuild/darwin-arm64': 0.25.1
      '@esbuild/darwin-x64': 0.25.1
      '@esbuild/freebsd-arm64': 0.25.1
      '@esbuild/freebsd-x64': 0.25.1
      '@esbuild/linux-arm': 0.25.1
      '@esbuild/linux-arm64': 0.25.1
      '@esbuild/linux-ia32': 0.25.1
      '@esbuild/linux-loong64': 0.25.1
      '@esbuild/linux-mips64el': 0.25.1
      '@esbuild/linux-ppc64': 0.25.1
      '@esbuild/linux-riscv64': 0.25.1
      '@esbuild/linux-s390x': 0.25.1
      '@esbuild/linux-x64': 0.25.1
      '@esbuild/netbsd-arm64': 0.25.1
      '@esbuild/netbsd-x64': 0.25.1
      '@esbuild/openbsd-arm64': 0.25.1
      '@esbuild/openbsd-x64': 0.25.1
      '@esbuild/sunos-x64': 0.25.1
      '@esbuild/win32-arm64': 0.25.1
      '@esbuild/win32-ia32': 0.25.1
      '@esbuild/win32-x64': 0.25.1

  escalade@3.2.0: {}

  escape-html@1.0.3: {}

  escape-string-regexp@1.0.5: {}

  escape-string-regexp@4.0.0: {}

  eslint-config-next@15.3.1(eslint@9.26.0(jiti@2.4.2))(typescript@5.8.3):
    dependencies:
      '@next/eslint-plugin-next': 15.3.1
      '@rushstack/eslint-patch': 1.11.0
      '@typescript-eslint/eslint-plugin': 8.31.1(@typescript-eslint/parser@8.31.1(eslint@9.26.0(jiti@2.4.2))(typescript@5.8.3))(eslint@9.26.0(jiti@2.4.2))(typescript@5.8.3)
      '@typescript-eslint/parser': 8.31.1(eslint@9.26.0(jiti@2.4.2))(typescript@5.8.3)
      eslint: 9.26.0(jiti@2.4.2)
      eslint-import-resolver-node: 0.3.9
      eslint-import-resolver-typescript: 3.9.0(eslint-plugin-import@2.31.0)(eslint@9.26.0(jiti@2.4.2))
      eslint-plugin-import: 2.31.0(@typescript-eslint/parser@8.31.1(eslint@9.26.0(jiti@2.4.2))(typescript@5.8.3))(eslint-import-resolver-typescript@3.9.0)(eslint@9.26.0(jiti@2.4.2))
      eslint-plugin-jsx-a11y: 6.10.2(eslint@9.26.0(jiti@2.4.2))
      eslint-plugin-react: 7.37.4(eslint@9.26.0(jiti@2.4.2))
      eslint-plugin-react-hooks: 5.2.0(eslint@9.26.0(jiti@2.4.2))
    optionalDependencies:
      typescript: 5.8.3
    transitivePeerDependencies:
      - eslint-import-resolver-webpack
      - eslint-plugin-import-x
      - supports-color

  eslint-import-resolver-node@0.3.9:
    dependencies:
      debug: 3.2.7
      is-core-module: 2.16.1
      resolve: 1.22.10
    transitivePeerDependencies:
      - supports-color

  eslint-import-resolver-typescript@3.9.0(eslint-plugin-import@2.31.0)(eslint@9.26.0(jiti@2.4.2)):
    dependencies:
      '@nolyfill/is-core-module': 1.0.39
      debug: 4.4.0
      eslint: 9.26.0(jiti@2.4.2)
      get-tsconfig: 4.10.0
      is-bun-module: 1.3.0
      oxc-resolver: 5.0.0
      stable-hash: 0.0.5
      tinyglobby: 0.2.12
    optionalDependencies:
      eslint-plugin-import: 2.31.0(@typescript-eslint/parser@8.31.1(eslint@9.26.0(jiti@2.4.2))(typescript@5.8.3))(eslint-import-resolver-typescript@3.9.0)(eslint@9.26.0(jiti@2.4.2))
    transitivePeerDependencies:
      - supports-color

  eslint-module-utils@2.12.0(@typescript-eslint/parser@8.31.1(eslint@9.26.0(jiti@2.4.2))(typescript@5.8.3))(eslint-import-resolver-node@0.3.9)(eslint-import-resolver-typescript@3.9.0)(eslint@9.26.0(jiti@2.4.2)):
    dependencies:
      debug: 3.2.7
    optionalDependencies:
      '@typescript-eslint/parser': 8.31.1(eslint@9.26.0(jiti@2.4.2))(typescript@5.8.3)
      eslint: 9.26.0(jiti@2.4.2)
      eslint-import-resolver-node: 0.3.9
      eslint-import-resolver-typescript: 3.9.0(eslint-plugin-import@2.31.0)(eslint@9.26.0(jiti@2.4.2))
    transitivePeerDependencies:
      - supports-color

  eslint-plugin-import@2.31.0(@typescript-eslint/parser@8.31.1(eslint@9.26.0(jiti@2.4.2))(typescript@5.8.3))(eslint-import-resolver-typescript@3.9.0)(eslint@9.26.0(jiti@2.4.2)):
    dependencies:
      '@rtsao/scc': 1.1.0
      array-includes: 3.1.8
      array.prototype.findlastindex: 1.2.6
      array.prototype.flat: 1.3.3
      array.prototype.flatmap: 1.3.3
      debug: 3.2.7
      doctrine: 2.1.0
      eslint: 9.26.0(jiti@2.4.2)
      eslint-import-resolver-node: 0.3.9
      eslint-module-utils: 2.12.0(@typescript-eslint/parser@8.31.1(eslint@9.26.0(jiti@2.4.2))(typescript@5.8.3))(eslint-import-resolver-node@0.3.9)(eslint-import-resolver-typescript@3.9.0)(eslint@9.26.0(jiti@2.4.2))
      hasown: 2.0.2
      is-core-module: 2.16.1
      is-glob: 4.0.3
      minimatch: 3.1.2
      object.fromentries: 2.0.8
      object.groupby: 1.0.3
      object.values: 1.2.1
      semver: 6.3.1
      string.prototype.trimend: 1.0.9
      tsconfig-paths: 3.15.0
    optionalDependencies:
      '@typescript-eslint/parser': 8.31.1(eslint@9.26.0(jiti@2.4.2))(typescript@5.8.3)
    transitivePeerDependencies:
      - eslint-import-resolver-typescript
      - eslint-import-resolver-webpack
      - supports-color

  eslint-plugin-jsx-a11y@6.10.2(eslint@9.26.0(jiti@2.4.2)):
    dependencies:
      aria-query: 5.3.2
      array-includes: 3.1.8
      array.prototype.flatmap: 1.3.3
      ast-types-flow: 0.0.8
      axe-core: 4.10.3
      axobject-query: 4.1.0
      damerau-levenshtein: 1.0.8
      emoji-regex: 9.2.2
      eslint: 9.26.0(jiti@2.4.2)
      hasown: 2.0.2
      jsx-ast-utils: 3.3.5
      language-tags: 1.0.9
      minimatch: 3.1.2
      object.fromentries: 2.0.8
      safe-regex-test: 1.1.0
      string.prototype.includes: 2.0.1

  eslint-plugin-react-hooks@5.2.0(eslint@9.26.0(jiti@2.4.2)):
    dependencies:
      eslint: 9.26.0(jiti@2.4.2)

  eslint-plugin-react@7.37.4(eslint@9.26.0(jiti@2.4.2)):
    dependencies:
      array-includes: 3.1.8
      array.prototype.findlast: 1.2.5
      array.prototype.flatmap: 1.3.3
      array.prototype.tosorted: 1.1.4
      doctrine: 2.1.0
      es-iterator-helpers: 1.2.1
      eslint: 9.26.0(jiti@2.4.2)
      estraverse: 5.3.0
      hasown: 2.0.2
      jsx-ast-utils: 3.3.5
      minimatch: 3.1.2
      object.entries: 1.1.9
      object.fromentries: 2.0.8
      object.values: 1.2.1
      prop-types: 15.8.1
      resolve: 2.0.0-next.5
      semver: 6.3.1
      string.prototype.matchall: 4.0.12
      string.prototype.repeat: 1.0.0

  eslint-scope@8.3.0:
    dependencies:
      esrecurse: 4.3.0
      estraverse: 5.3.0

  eslint-visitor-keys@3.4.3: {}

  eslint-visitor-keys@4.2.0: {}

  eslint@9.26.0(jiti@2.4.2):
    dependencies:
      '@eslint-community/eslint-utils': 4.5.1(eslint@9.26.0(jiti@2.4.2))
      '@eslint-community/regexpp': 4.12.1
      '@eslint/config-array': 0.20.0
      '@eslint/config-helpers': 0.2.2
      '@eslint/core': 0.13.0
      '@eslint/eslintrc': 3.3.1
      '@eslint/js': 9.26.0
      '@eslint/plugin-kit': 0.2.8
      '@humanfs/node': 0.16.6
      '@humanwhocodes/module-importer': 1.0.1
      '@humanwhocodes/retry': 0.4.2
      '@modelcontextprotocol/sdk': 1.11.0
      '@types/estree': 1.0.6
      '@types/json-schema': 7.0.15
      ajv: 6.12.6
      chalk: 4.1.2
      cross-spawn: 7.0.6
      debug: 4.4.0
      escape-string-regexp: 4.0.0
      eslint-scope: 8.3.0
      eslint-visitor-keys: 4.2.0
      espree: 10.3.0
      esquery: 1.6.0
      esutils: 2.0.3
      fast-deep-equal: 3.1.3
      file-entry-cache: 8.0.0
      find-up: 5.0.0
      glob-parent: 6.0.2
      ignore: 5.3.2
      imurmurhash: 0.1.4
      is-glob: 4.0.3
      json-stable-stringify-without-jsonify: 1.0.1
      lodash.merge: 4.6.2
      minimatch: 3.1.2
      natural-compare: 1.4.0
      optionator: 0.9.4
<<<<<<< HEAD
      zod: 3.25.36
=======
      zod: 3.25.49
>>>>>>> b98d236b
    optionalDependencies:
      jiti: 2.4.2
    transitivePeerDependencies:
      - supports-color

  espree@10.3.0:
    dependencies:
      acorn: 8.14.1
      acorn-jsx: 5.3.2(acorn@8.14.1)
      eslint-visitor-keys: 4.2.0

  esprima@4.0.1: {}

  esquery@1.6.0:
    dependencies:
      estraverse: 5.3.0

  esrecurse@4.3.0:
    dependencies:
      estraverse: 5.3.0

  estraverse@5.3.0: {}

  estree-walker@3.0.3:
    dependencies:
      '@types/estree': 1.0.6

  esutils@2.0.3: {}

  etag@1.8.1: {}

  eventemitter3@5.0.1: {}

  eventsource-parser@3.0.1: {}

  eventsource@3.0.6:
    dependencies:
      eventsource-parser: 3.0.1

  execa@8.0.1:
    dependencies:
      cross-spawn: 7.0.6
      get-stream: 8.0.1
      human-signals: 5.0.0
      is-stream: 3.0.0
      merge-stream: 2.0.0
      npm-run-path: 5.3.0
      onetime: 6.0.0
      signal-exit: 4.1.0
      strip-final-newline: 3.0.0

  expect-type@1.2.1: {}

  express-rate-limit@7.5.0(express@5.1.0):
    dependencies:
      express: 5.1.0

  express@5.1.0:
    dependencies:
      accepts: 2.0.0
      body-parser: 2.2.0
      content-disposition: 1.0.0
      content-type: 1.0.5
      cookie: 0.7.2
      cookie-signature: 1.2.2
      debug: 4.4.0
      encodeurl: 2.0.0
      escape-html: 1.0.3
      etag: 1.8.1
      finalhandler: 2.1.0
      fresh: 2.0.0
      http-errors: 2.0.0
      merge-descriptors: 2.0.0
      mime-types: 3.0.1
      on-finished: 2.4.1
      once: 1.4.0
      parseurl: 1.3.3
      proxy-addr: 2.0.7
      qs: 6.14.0
      range-parser: 1.2.1
      router: 2.2.0
      send: 1.2.0
      serve-static: 2.2.0
      statuses: 2.0.1
      type-is: 2.0.1
      vary: 1.1.2
    transitivePeerDependencies:
      - supports-color

  fast-deep-equal@3.1.3: {}

  fast-glob@3.3.1:
    dependencies:
      '@nodelib/fs.stat': 2.0.5
      '@nodelib/fs.walk': 1.2.8
      glob-parent: 5.1.2
      merge2: 1.4.1
      micromatch: 4.0.8

  fast-glob@3.3.3:
    dependencies:
      '@nodelib/fs.stat': 2.0.5
      '@nodelib/fs.walk': 1.2.8
      glob-parent: 5.1.2
      merge2: 1.4.1
      micromatch: 4.0.8

  fast-json-stable-stringify@2.1.0: {}

  fast-levenshtein@2.0.6: {}

  fastq@1.19.1:
    dependencies:
      reusify: 1.1.0

  fdir@6.4.3(picomatch@4.0.2):
    optionalDependencies:
      picomatch: 4.0.2

  fdir@6.4.4(picomatch@4.0.2):
    optionalDependencies:
      picomatch: 4.0.2

  figures@3.2.0:
    dependencies:
      escape-string-regexp: 1.0.5

  file-entry-cache@8.0.0:
    dependencies:
      flat-cache: 4.0.1

  filelist@1.0.4:
    dependencies:
      minimatch: 5.1.6

  fill-range@7.1.1:
    dependencies:
      to-regex-range: 5.0.1

  finalhandler@2.1.0:
    dependencies:
      debug: 4.4.0
      encodeurl: 2.0.0
      escape-html: 1.0.3
      on-finished: 2.4.1
      parseurl: 1.3.3
      statuses: 2.0.1
    transitivePeerDependencies:
      - supports-color

  find-up@5.0.0:
    dependencies:
      locate-path: 6.0.0
      path-exists: 4.0.0

  flat-cache@4.0.1:
    dependencies:
      flatted: 3.3.3
      keyv: 4.5.4

  flat@5.0.2: {}

  flatted@3.3.3: {}

  follow-redirects@1.15.9: {}

  for-each@0.3.5:
    dependencies:
      is-callable: 1.2.7

  form-data@4.0.2:
    dependencies:
      asynckit: 0.4.0
      combined-stream: 1.0.8
      es-set-tostringtag: 2.1.0
      mime-types: 2.1.35

  forwarded@0.2.0: {}

  fresh@2.0.0: {}

  front-matter@4.0.2:
    dependencies:
      js-yaml: 3.14.1

  fs-constants@1.0.0: {}

  fsevents@2.3.3:
    optional: true

  function-bind@1.1.2: {}

  function.prototype.name@1.1.8:
    dependencies:
      call-bind: 1.0.8
      call-bound: 1.0.4
      define-properties: 1.2.1
      functions-have-names: 1.2.3
      hasown: 2.0.2
      is-callable: 1.2.7

  functions-have-names@1.2.3: {}

  get-caller-file@2.0.5: {}

  get-east-asian-width@1.3.0: {}

  get-intrinsic@1.3.0:
    dependencies:
      call-bind-apply-helpers: 1.0.2
      es-define-property: 1.0.1
      es-errors: 1.3.0
      es-object-atoms: 1.1.1
      function-bind: 1.1.2
      get-proto: 1.0.1
      gopd: 1.2.0
      has-symbols: 1.1.0
      hasown: 2.0.2
      math-intrinsics: 1.1.0

  get-nonce@1.0.1: {}

  get-proto@1.0.1:
    dependencies:
      dunder-proto: 1.0.1
      es-object-atoms: 1.1.1

  get-stream@8.0.1: {}

  get-symbol-description@1.1.0:
    dependencies:
      call-bound: 1.0.4
      es-errors: 1.3.0
      get-intrinsic: 1.3.0

  get-tsconfig@4.10.0:
    dependencies:
      resolve-pkg-maps: 1.0.0

  glob-parent@5.1.2:
    dependencies:
      is-glob: 4.0.3

  glob-parent@6.0.2:
    dependencies:
      is-glob: 4.0.3

  globals@14.0.0: {}

  globalthis@1.0.4:
    dependencies:
      define-properties: 1.2.1
      gopd: 1.2.0

  gopd@1.2.0: {}

  graceful-fs@4.2.11: {}

  graphemer@1.4.0: {}

  has-bigints@1.1.0: {}

  has-flag@4.0.0: {}

  has-property-descriptors@1.0.2:
    dependencies:
      es-define-property: 1.0.1

  has-proto@1.2.0:
    dependencies:
      dunder-proto: 1.0.1

  has-symbols@1.1.0: {}

  has-tostringtag@1.0.2:
    dependencies:
      has-symbols: 1.1.0

  hasown@2.0.2:
    dependencies:
      function-bind: 1.1.2

  http-errors@2.0.0:
    dependencies:
      depd: 2.0.0
      inherits: 2.0.4
      setprototypeof: 1.2.0
      statuses: 2.0.1
      toidentifier: 1.0.1

  human-signals@5.0.0: {}

  husky@9.1.7: {}

  iconv-lite@0.6.3:
    dependencies:
      safer-buffer: 2.1.2

  ieee754@1.2.1: {}

  ignore@5.3.2: {}

  import-fresh@3.3.1:
    dependencies:
      parent-module: 1.0.1
      resolve-from: 4.0.0

  imurmurhash@0.1.4: {}

  inherits@2.0.4: {}

  internal-slot@1.1.0:
    dependencies:
      es-errors: 1.3.0
      hasown: 2.0.2
      side-channel: 1.1.0

  ipaddr.js@1.9.1: {}

  is-array-buffer@3.0.5:
    dependencies:
      call-bind: 1.0.8
      call-bound: 1.0.4
      get-intrinsic: 1.3.0

  is-arrayish@0.3.2: {}

  is-async-function@2.1.1:
    dependencies:
      async-function: 1.0.0
      call-bound: 1.0.4
      get-proto: 1.0.1
      has-tostringtag: 1.0.2
      safe-regex-test: 1.1.0

  is-bigint@1.1.0:
    dependencies:
      has-bigints: 1.1.0

  is-boolean-object@1.2.2:
    dependencies:
      call-bound: 1.0.4
      has-tostringtag: 1.0.2

  is-bun-module@1.3.0:
    dependencies:
      semver: 7.7.1

  is-callable@1.2.7: {}

  is-core-module@2.16.1:
    dependencies:
      hasown: 2.0.2

  is-data-view@1.0.2:
    dependencies:
      call-bound: 1.0.4
      get-intrinsic: 1.3.0
      is-typed-array: 1.1.15

  is-date-object@1.1.0:
    dependencies:
      call-bound: 1.0.4
      has-tostringtag: 1.0.2

  is-docker@2.2.1: {}

  is-extglob@2.1.1: {}

  is-finalizationregistry@1.1.1:
    dependencies:
      call-bound: 1.0.4

  is-fullwidth-code-point@3.0.0: {}

  is-fullwidth-code-point@4.0.0: {}

  is-fullwidth-code-point@5.0.0:
    dependencies:
      get-east-asian-width: 1.3.0

  is-generator-function@1.1.0:
    dependencies:
      call-bound: 1.0.4
      get-proto: 1.0.1
      has-tostringtag: 1.0.2
      safe-regex-test: 1.1.0

  is-glob@4.0.3:
    dependencies:
      is-extglob: 2.1.1

  is-interactive@1.0.0: {}

  is-map@2.0.3: {}

  is-number-object@1.1.1:
    dependencies:
      call-bound: 1.0.4
      has-tostringtag: 1.0.2

  is-number@7.0.0: {}

  is-promise@4.0.0: {}

  is-regex@1.2.1:
    dependencies:
      call-bound: 1.0.4
      gopd: 1.2.0
      has-tostringtag: 1.0.2
      hasown: 2.0.2

  is-set@2.0.3: {}

  is-shared-array-buffer@1.0.4:
    dependencies:
      call-bound: 1.0.4

  is-stream@3.0.0: {}

  is-string@1.1.1:
    dependencies:
      call-bound: 1.0.4
      has-tostringtag: 1.0.2

  is-symbol@1.1.1:
    dependencies:
      call-bound: 1.0.4
      has-symbols: 1.1.0
      safe-regex-test: 1.1.0

  is-typed-array@1.1.15:
    dependencies:
      which-typed-array: 1.1.19

  is-unicode-supported@0.1.0: {}

  is-weakmap@2.0.2: {}

  is-weakref@1.1.1:
    dependencies:
      call-bound: 1.0.4

  is-weakset@2.0.4:
    dependencies:
      call-bound: 1.0.4
      get-intrinsic: 1.3.0

  is-wsl@2.2.0:
    dependencies:
      is-docker: 2.2.1

  isarray@2.0.5: {}

  isexe@2.0.0: {}

  iterator.prototype@1.1.5:
    dependencies:
      define-data-property: 1.1.4
      es-object-atoms: 1.1.1
      get-intrinsic: 1.3.0
      get-proto: 1.0.1
      has-symbols: 1.1.0
      set-function-name: 2.0.2

  jake@10.9.2:
    dependencies:
      async: 3.2.6
      chalk: 4.1.2
      filelist: 1.0.4
      minimatch: 3.1.2

  jest-diff@29.7.0:
    dependencies:
      chalk: 4.1.2
      diff-sequences: 29.6.3
      jest-get-type: 29.6.3
      pretty-format: 29.7.0

  jest-get-type@29.6.3: {}

  jiti@2.4.2: {}

  js-tokens@4.0.0: {}

  js-yaml@3.14.1:
    dependencies:
      argparse: 1.0.10
      esprima: 4.0.1

  js-yaml@4.1.0:
    dependencies:
      argparse: 2.0.1

  json-buffer@3.0.1: {}

  json-schema-traverse@0.4.1: {}

  json-schema@0.4.0: {}

  json-stable-stringify-without-jsonify@1.0.1: {}

  json5@1.0.2:
    dependencies:
      minimist: 1.2.8

  json5@2.2.3: {}

  jsonc-parser@3.2.0: {}

  jsondiffpatch@0.6.0:
    dependencies:
      '@types/diff-match-patch': 1.0.36
      chalk: 5.4.1
      diff-match-patch: 1.0.5

  jsx-ast-utils@3.3.5:
    dependencies:
      array-includes: 3.1.8
      array.prototype.flat: 1.3.3
      object.assign: 4.1.7
      object.values: 1.2.1

  jwt-decode@4.0.0: {}

  keyv@4.5.4:
    dependencies:
      json-buffer: 3.0.1

  language-subtag-registry@0.3.23: {}

  language-tags@1.0.9:
    dependencies:
      language-subtag-registry: 0.3.23

  levn@0.4.1:
    dependencies:
      prelude-ls: 1.2.1
      type-check: 0.4.0

  lightningcss-darwin-arm64@1.29.2:
    optional: true

  lightningcss-darwin-x64@1.29.2:
    optional: true

  lightningcss-freebsd-x64@1.29.2:
    optional: true

  lightningcss-linux-arm-gnueabihf@1.29.2:
    optional: true

  lightningcss-linux-arm64-gnu@1.29.2:
    optional: true

  lightningcss-linux-arm64-musl@1.29.2:
    optional: true

  lightningcss-linux-x64-gnu@1.29.2:
    optional: true

  lightningcss-linux-x64-musl@1.29.2:
    optional: true

  lightningcss-win32-arm64-msvc@1.29.2:
    optional: true

  lightningcss-win32-x64-msvc@1.29.2:
    optional: true

  lightningcss@1.29.2:
    dependencies:
      detect-libc: 2.0.4
    optionalDependencies:
      lightningcss-darwin-arm64: 1.29.2
      lightningcss-darwin-x64: 1.29.2
      lightningcss-freebsd-x64: 1.29.2
      lightningcss-linux-arm-gnueabihf: 1.29.2
      lightningcss-linux-arm64-gnu: 1.29.2
      lightningcss-linux-arm64-musl: 1.29.2
      lightningcss-linux-x64-gnu: 1.29.2
      lightningcss-linux-x64-musl: 1.29.2
      lightningcss-win32-arm64-msvc: 1.29.2
      lightningcss-win32-x64-msvc: 1.29.2

  lilconfig@3.1.3: {}

  lines-and-columns@2.0.3: {}

  lint-staged@15.5.1:
    dependencies:
      chalk: 5.4.1
      commander: 13.1.0
      debug: 4.4.0
      execa: 8.0.1
      lilconfig: 3.1.3
      listr2: 8.2.5
      micromatch: 4.0.8
      pidtree: 0.6.0
      string-argv: 0.3.2
      yaml: 2.7.0
    transitivePeerDependencies:
      - supports-color

  listr2@8.2.5:
    dependencies:
      cli-truncate: 4.0.0
      colorette: 2.0.20
      eventemitter3: 5.0.1
      log-update: 6.1.0
      rfdc: 1.4.1
      wrap-ansi: 9.0.0

  locate-path@6.0.0:
    dependencies:
      p-locate: 5.0.0

  lodash.merge@4.6.2: {}

  log-symbols@4.1.0:
    dependencies:
      chalk: 4.1.2
      is-unicode-supported: 0.1.0

  log-update@6.1.0:
    dependencies:
      ansi-escapes: 7.0.0
      cli-cursor: 5.0.0
      slice-ansi: 7.1.0
      strip-ansi: 7.1.0
      wrap-ansi: 9.0.0

  loose-envify@1.4.0:
    dependencies:
      js-tokens: 4.0.0

  loupe@3.1.3: {}

  lucide-react@0.511.0(react@19.1.0):
    dependencies:
      react: 19.1.0

  magic-string@0.30.17:
    dependencies:
      '@jridgewell/sourcemap-codec': 1.5.0

  math-intrinsics@1.1.0: {}

  media-typer@1.1.0: {}

  merge-descriptors@2.0.0: {}

  merge-stream@2.0.0: {}

  merge2@1.4.1: {}

  micromatch@4.0.8:
    dependencies:
      braces: 3.0.3
      picomatch: 2.3.1

  mime-db@1.52.0: {}

  mime-db@1.54.0: {}

  mime-types@2.1.35:
    dependencies:
      mime-db: 1.52.0

  mime-types@3.0.1:
    dependencies:
      mime-db: 1.54.0

  mimic-fn@2.1.0: {}

  mimic-fn@4.0.0: {}

  mimic-function@5.0.1: {}

  minimatch@3.1.2:
    dependencies:
      brace-expansion: 1.1.11

  minimatch@5.1.6:
    dependencies:
      brace-expansion: 2.0.1

  minimatch@9.0.3:
    dependencies:
      brace-expansion: 2.0.1

  minimatch@9.0.5:
    dependencies:
      brace-expansion: 2.0.1

  minimist@1.2.8: {}

  ms@2.1.3: {}

  nanoid@3.3.9: {}

  natural-compare@1.4.0: {}

  negotiator@1.0.0: {}

  next-themes@0.4.6(react-dom@19.1.0(react@19.1.0))(react@19.1.0):
    dependencies:
      react: 19.1.0
      react-dom: 19.1.0(react@19.1.0)

  next@15.3.1(@opentelemetry/api@1.9.0)(react-dom@19.1.0(react@19.1.0))(react@19.1.0):
    dependencies:
      '@next/env': 15.3.1
      '@swc/counter': 0.1.3
      '@swc/helpers': 0.5.15
      busboy: 1.6.0
      caniuse-lite: 1.0.30001704
      postcss: 8.4.31
      react: 19.1.0
      react-dom: 19.1.0(react@19.1.0)
      styled-jsx: 5.1.6(react@19.1.0)
    optionalDependencies:
      '@next/swc-darwin-arm64': 15.3.1
      '@next/swc-darwin-x64': 15.3.1
      '@next/swc-linux-arm64-gnu': 15.3.1
      '@next/swc-linux-arm64-musl': 15.3.1
      '@next/swc-linux-x64-gnu': 15.3.1
      '@next/swc-linux-x64-musl': 15.3.1
      '@next/swc-win32-arm64-msvc': 15.3.1
      '@next/swc-win32-x64-msvc': 15.3.1
      '@opentelemetry/api': 1.9.0
      sharp: 0.34.1
    transitivePeerDependencies:
      - '@babel/core'
      - babel-plugin-macros

  node-machine-id@1.1.12: {}

  npm-run-path@4.0.1:
    dependencies:
      path-key: 3.1.1

  npm-run-path@5.3.0:
    dependencies:
      path-key: 4.0.0

  nx@20.8.1:
    dependencies:
      '@napi-rs/wasm-runtime': 0.2.4
      '@yarnpkg/lockfile': 1.1.0
      '@yarnpkg/parsers': 3.0.2
      '@zkochan/js-yaml': 0.0.7
      axios: 1.8.3
      chalk: 4.1.2
      cli-cursor: 3.1.0
      cli-spinners: 2.6.1
      cliui: 8.0.1
      dotenv: 16.4.7
      dotenv-expand: 11.0.7
      enquirer: 2.3.6
      figures: 3.2.0
      flat: 5.0.2
      front-matter: 4.0.2
      ignore: 5.3.2
      jest-diff: 29.7.0
      jsonc-parser: 3.2.0
      lines-and-columns: 2.0.3
      minimatch: 9.0.3
      node-machine-id: 1.1.12
      npm-run-path: 4.0.1
      open: 8.4.2
      ora: 5.3.0
      resolve.exports: 2.0.3
      semver: 7.7.1
      string-width: 4.2.3
      tar-stream: 2.2.0
      tmp: 0.2.3
      tsconfig-paths: 4.2.0
      tslib: 2.8.1
      yaml: 2.7.0
      yargs: 17.7.2
      yargs-parser: 21.1.1
    optionalDependencies:
      '@nx/nx-darwin-arm64': 20.8.1
      '@nx/nx-darwin-x64': 20.8.1
      '@nx/nx-freebsd-x64': 20.8.1
      '@nx/nx-linux-arm-gnueabihf': 20.8.1
      '@nx/nx-linux-arm64-gnu': 20.8.1
      '@nx/nx-linux-arm64-musl': 20.8.1
      '@nx/nx-linux-x64-gnu': 20.8.1
      '@nx/nx-linux-x64-musl': 20.8.1
      '@nx/nx-win32-arm64-msvc': 20.8.1
      '@nx/nx-win32-x64-msvc': 20.8.1
    transitivePeerDependencies:
      - debug

  object-assign@4.1.1: {}

  object-inspect@1.13.4: {}

  object-keys@1.1.1: {}

  object.assign@4.1.7:
    dependencies:
      call-bind: 1.0.8
      call-bound: 1.0.4
      define-properties: 1.2.1
      es-object-atoms: 1.1.1
      has-symbols: 1.1.0
      object-keys: 1.1.1

  object.entries@1.1.9:
    dependencies:
      call-bind: 1.0.8
      call-bound: 1.0.4
      define-properties: 1.2.1
      es-object-atoms: 1.1.1

  object.fromentries@2.0.8:
    dependencies:
      call-bind: 1.0.8
      define-properties: 1.2.1
      es-abstract: 1.23.9
      es-object-atoms: 1.1.1

  object.groupby@1.0.3:
    dependencies:
      call-bind: 1.0.8
      define-properties: 1.2.1
      es-abstract: 1.23.9

  object.values@1.2.1:
    dependencies:
      call-bind: 1.0.8
      call-bound: 1.0.4
      define-properties: 1.2.1
      es-object-atoms: 1.1.1

  on-finished@2.4.1:
    dependencies:
      ee-first: 1.1.1

  once@1.4.0:
    dependencies:
      wrappy: 1.0.2

  onetime@5.1.2:
    dependencies:
      mimic-fn: 2.1.0

  onetime@6.0.0:
    dependencies:
      mimic-fn: 4.0.0

  onetime@7.0.0:
    dependencies:
      mimic-function: 5.0.1

  open@8.4.2:
    dependencies:
      define-lazy-prop: 2.0.0
      is-docker: 2.2.1
      is-wsl: 2.2.0

  optionator@0.9.4:
    dependencies:
      deep-is: 0.1.4
      fast-levenshtein: 2.0.6
      levn: 0.4.1
      prelude-ls: 1.2.1
      type-check: 0.4.0
      word-wrap: 1.2.5

  ora@5.3.0:
    dependencies:
      bl: 4.1.0
      chalk: 4.1.2
      cli-cursor: 3.1.0
      cli-spinners: 2.6.1
      is-interactive: 1.0.0
      log-symbols: 4.1.0
      strip-ansi: 6.0.1
      wcwidth: 1.0.1

  own-keys@1.0.1:
    dependencies:
      get-intrinsic: 1.3.0
      object-keys: 1.1.1
      safe-push-apply: 1.0.0

  oxc-resolver@5.0.0:
    optionalDependencies:
      '@oxc-resolver/binding-darwin-arm64': 5.0.0
      '@oxc-resolver/binding-darwin-x64': 5.0.0
      '@oxc-resolver/binding-freebsd-x64': 5.0.0
      '@oxc-resolver/binding-linux-arm-gnueabihf': 5.0.0
      '@oxc-resolver/binding-linux-arm64-gnu': 5.0.0
      '@oxc-resolver/binding-linux-arm64-musl': 5.0.0
      '@oxc-resolver/binding-linux-x64-gnu': 5.0.0
      '@oxc-resolver/binding-linux-x64-musl': 5.0.0
      '@oxc-resolver/binding-wasm32-wasi': 5.0.0
      '@oxc-resolver/binding-win32-arm64-msvc': 5.0.0
      '@oxc-resolver/binding-win32-x64-msvc': 5.0.0

  p-limit@3.1.0:
    dependencies:
      yocto-queue: 0.1.0

  p-locate@5.0.0:
    dependencies:
      p-limit: 3.1.0

  parent-module@1.0.1:
    dependencies:
      callsites: 3.1.0

  parseurl@1.3.3: {}

  path-exists@4.0.0: {}

  path-key@3.1.1: {}

  path-key@4.0.0: {}

  path-parse@1.0.7: {}

  path-to-regexp@8.2.0: {}

  pathe@2.0.3: {}

  pathval@2.0.0: {}

  picocolors@1.1.1: {}

  picomatch@2.3.1: {}

  picomatch@4.0.2: {}

  pidtree@0.6.0: {}

  pkce-challenge@5.0.0: {}

  png-to-ico@2.1.8:
    dependencies:
      '@types/node': 17.0.45
      minimist: 1.2.8
      pngjs: 6.0.0

  pngjs@6.0.0: {}

  possible-typed-array-names@1.1.0: {}

  postcss@8.4.31:
    dependencies:
      nanoid: 3.3.9
      picocolors: 1.1.1
      source-map-js: 1.2.1

  postcss@8.5.3:
    dependencies:
      nanoid: 3.3.9
      picocolors: 1.1.1
      source-map-js: 1.2.1

  prelude-ls@1.2.1: {}

  prettier@3.5.3: {}

  pretty-format@29.7.0:
    dependencies:
      '@jest/schemas': 29.6.3
      ansi-styles: 5.2.0
      react-is: 18.3.1

  prop-types@15.8.1:
    dependencies:
      loose-envify: 1.4.0
      object-assign: 4.1.1
      react-is: 16.13.1

  proxy-addr@2.0.7:
    dependencies:
      forwarded: 0.2.0
      ipaddr.js: 1.9.1

  proxy-from-env@1.1.0: {}

  punycode@2.3.1: {}

  qs@6.14.0:
    dependencies:
      side-channel: 1.1.0

  queue-microtask@1.2.3: {}

  range-parser@1.2.1: {}

  raw-body@3.0.0:
    dependencies:
      bytes: 3.1.2
      http-errors: 2.0.0
      iconv-lite: 0.6.3
      unpipe: 1.0.0

  react-day-picker@8.10.1(date-fns@4.1.0)(react@19.1.0):
    dependencies:
      date-fns: 4.1.0
      react: 19.1.0

  react-dom@19.1.0(react@19.1.0):
    dependencies:
      react: 19.1.0
      scheduler: 0.26.0

  react-hook-form@7.57.0(react@19.1.0):
    dependencies:
      react: 19.1.0

  react-is@16.13.1: {}

  react-is@18.3.1: {}

  react-remove-scroll-bar@2.3.8(@types/react@19.1.2)(react@19.1.0):
    dependencies:
      react: 19.1.0
      react-style-singleton: 2.2.3(@types/react@19.1.2)(react@19.1.0)
      tslib: 2.8.1
    optionalDependencies:
      '@types/react': 19.1.2

  react-remove-scroll@2.6.3(@types/react@19.1.2)(react@19.1.0):
    dependencies:
      react: 19.1.0
      react-remove-scroll-bar: 2.3.8(@types/react@19.1.2)(react@19.1.0)
      react-style-singleton: 2.2.3(@types/react@19.1.2)(react@19.1.0)
      tslib: 2.8.1
      use-callback-ref: 1.3.3(@types/react@19.1.2)(react@19.1.0)
      use-sidecar: 1.1.3(@types/react@19.1.2)(react@19.1.0)
    optionalDependencies:
      '@types/react': 19.1.2

  react-style-singleton@2.2.3(@types/react@19.1.2)(react@19.1.0):
    dependencies:
      get-nonce: 1.0.1
      react: 19.1.0
      tslib: 2.8.1
    optionalDependencies:
      '@types/react': 19.1.2

  react@19.1.0: {}

  readable-stream@3.6.2:
    dependencies:
      inherits: 2.0.4
      string_decoder: 1.3.0
      util-deprecate: 1.0.2

  reflect.getprototypeof@1.0.10:
    dependencies:
      call-bind: 1.0.8
      define-properties: 1.2.1
      es-abstract: 1.23.9
      es-errors: 1.3.0
      es-object-atoms: 1.1.1
      get-intrinsic: 1.3.0
      get-proto: 1.0.1
      which-builtin-type: 1.2.1

  regexp.prototype.flags@1.5.4:
    dependencies:
      call-bind: 1.0.8
      define-properties: 1.2.1
      es-errors: 1.3.0
      get-proto: 1.0.1
      gopd: 1.2.0
      set-function-name: 2.0.2

  require-directory@2.1.1: {}

  resolve-from@4.0.0: {}

  resolve-pkg-maps@1.0.0: {}

  resolve.exports@2.0.3: {}

  resolve@1.22.10:
    dependencies:
      is-core-module: 2.16.1
      path-parse: 1.0.7
      supports-preserve-symlinks-flag: 1.0.0

  resolve@2.0.0-next.5:
    dependencies:
      is-core-module: 2.16.1
      path-parse: 1.0.7
      supports-preserve-symlinks-flag: 1.0.0

  restore-cursor@3.1.0:
    dependencies:
      onetime: 5.1.2
      signal-exit: 3.0.7

  restore-cursor@5.1.0:
    dependencies:
      onetime: 7.0.0
      signal-exit: 4.1.0

  reusify@1.1.0: {}

  rfdc@1.4.1: {}

  rollup@4.40.1:
    dependencies:
      '@types/estree': 1.0.7
    optionalDependencies:
      '@rollup/rollup-android-arm-eabi': 4.40.1
      '@rollup/rollup-android-arm64': 4.40.1
      '@rollup/rollup-darwin-arm64': 4.40.1
      '@rollup/rollup-darwin-x64': 4.40.1
      '@rollup/rollup-freebsd-arm64': 4.40.1
      '@rollup/rollup-freebsd-x64': 4.40.1
      '@rollup/rollup-linux-arm-gnueabihf': 4.40.1
      '@rollup/rollup-linux-arm-musleabihf': 4.40.1
      '@rollup/rollup-linux-arm64-gnu': 4.40.1
      '@rollup/rollup-linux-arm64-musl': 4.40.1
      '@rollup/rollup-linux-loongarch64-gnu': 4.40.1
      '@rollup/rollup-linux-powerpc64le-gnu': 4.40.1
      '@rollup/rollup-linux-riscv64-gnu': 4.40.1
      '@rollup/rollup-linux-riscv64-musl': 4.40.1
      '@rollup/rollup-linux-s390x-gnu': 4.40.1
      '@rollup/rollup-linux-x64-gnu': 4.40.1
      '@rollup/rollup-linux-x64-musl': 4.40.1
      '@rollup/rollup-win32-arm64-msvc': 4.40.1
      '@rollup/rollup-win32-ia32-msvc': 4.40.1
      '@rollup/rollup-win32-x64-msvc': 4.40.1
      fsevents: 2.3.3

  router@2.2.0:
    dependencies:
      debug: 4.4.0
      depd: 2.0.0
      is-promise: 4.0.0
      parseurl: 1.3.3
      path-to-regexp: 8.2.0
    transitivePeerDependencies:
      - supports-color

  run-parallel@1.2.0:
    dependencies:
      queue-microtask: 1.2.3

  safe-array-concat@1.1.3:
    dependencies:
      call-bind: 1.0.8
      call-bound: 1.0.4
      get-intrinsic: 1.3.0
      has-symbols: 1.1.0
      isarray: 2.0.5

  safe-buffer@5.2.1: {}

  safe-push-apply@1.0.0:
    dependencies:
      es-errors: 1.3.0
      isarray: 2.0.5

  safe-regex-test@1.1.0:
    dependencies:
      call-bound: 1.0.4
      es-errors: 1.3.0
      is-regex: 1.2.1

  safer-buffer@2.1.2: {}

  scheduler@0.26.0: {}

  secure-json-parse@2.7.0: {}

  semver@6.3.1: {}

  semver@7.7.1: {}

  send@1.2.0:
    dependencies:
      debug: 4.4.0
      encodeurl: 2.0.0
      escape-html: 1.0.3
      etag: 1.8.1
      fresh: 2.0.0
      http-errors: 2.0.0
      mime-types: 3.0.1
      ms: 2.1.3
      on-finished: 2.4.1
      range-parser: 1.2.1
      statuses: 2.0.1
    transitivePeerDependencies:
      - supports-color

  serve-static@2.2.0:
    dependencies:
      encodeurl: 2.0.0
      escape-html: 1.0.3
      parseurl: 1.3.3
      send: 1.2.0
    transitivePeerDependencies:
      - supports-color

  set-function-length@1.2.2:
    dependencies:
      define-data-property: 1.1.4
      es-errors: 1.3.0
      function-bind: 1.1.2
      get-intrinsic: 1.3.0
      gopd: 1.2.0
      has-property-descriptors: 1.0.2

  set-function-name@2.0.2:
    dependencies:
      define-data-property: 1.1.4
      es-errors: 1.3.0
      functions-have-names: 1.2.3
      has-property-descriptors: 1.0.2

  set-proto@1.0.0:
    dependencies:
      dunder-proto: 1.0.1
      es-errors: 1.3.0
      es-object-atoms: 1.1.1

  setprototypeof@1.2.0: {}

  sharp@0.34.1:
    dependencies:
      color: 4.2.3
      detect-libc: 2.0.3
      semver: 7.7.1
    optionalDependencies:
      '@img/sharp-darwin-arm64': 0.34.1
      '@img/sharp-darwin-x64': 0.34.1
      '@img/sharp-libvips-darwin-arm64': 1.1.0
      '@img/sharp-libvips-darwin-x64': 1.1.0
      '@img/sharp-libvips-linux-arm': 1.1.0
      '@img/sharp-libvips-linux-arm64': 1.1.0
      '@img/sharp-libvips-linux-ppc64': 1.1.0
      '@img/sharp-libvips-linux-s390x': 1.1.0
      '@img/sharp-libvips-linux-x64': 1.1.0
      '@img/sharp-libvips-linuxmusl-arm64': 1.1.0
      '@img/sharp-libvips-linuxmusl-x64': 1.1.0
      '@img/sharp-linux-arm': 0.34.1
      '@img/sharp-linux-arm64': 0.34.1
      '@img/sharp-linux-s390x': 0.34.1
      '@img/sharp-linux-x64': 0.34.1
      '@img/sharp-linuxmusl-arm64': 0.34.1
      '@img/sharp-linuxmusl-x64': 0.34.1
      '@img/sharp-wasm32': 0.34.1
      '@img/sharp-win32-ia32': 0.34.1
      '@img/sharp-win32-x64': 0.34.1

  shebang-command@2.0.0:
    dependencies:
      shebang-regex: 3.0.0

  shebang-regex@3.0.0: {}

  side-channel-list@1.0.0:
    dependencies:
      es-errors: 1.3.0
      object-inspect: 1.13.4

  side-channel-map@1.0.1:
    dependencies:
      call-bound: 1.0.4
      es-errors: 1.3.0
      get-intrinsic: 1.3.0
      object-inspect: 1.13.4

  side-channel-weakmap@1.0.2:
    dependencies:
      call-bound: 1.0.4
      es-errors: 1.3.0
      get-intrinsic: 1.3.0
      object-inspect: 1.13.4
      side-channel-map: 1.0.1

  side-channel@1.1.0:
    dependencies:
      es-errors: 1.3.0
      object-inspect: 1.13.4
      side-channel-list: 1.0.0
      side-channel-map: 1.0.1
      side-channel-weakmap: 1.0.2

  siginfo@2.0.0: {}

  signal-exit@3.0.7: {}

  signal-exit@4.1.0: {}

  simple-swizzle@0.2.2:
    dependencies:
      is-arrayish: 0.3.2

  slice-ansi@5.0.0:
    dependencies:
      ansi-styles: 6.2.1
      is-fullwidth-code-point: 4.0.0

  slice-ansi@7.1.0:
    dependencies:
      ansi-styles: 6.2.1
      is-fullwidth-code-point: 5.0.0

  sonner@2.0.3(react-dom@19.1.0(react@19.1.0))(react@19.1.0):
    dependencies:
      react: 19.1.0
      react-dom: 19.1.0(react@19.1.0)

  source-map-js@1.2.1: {}

  sprintf-js@1.0.3: {}

  stable-hash@0.0.5: {}

  stackback@0.0.2: {}

  statuses@2.0.1: {}

  std-env@3.9.0: {}

  streamsearch@1.1.0: {}

  string-argv@0.3.2: {}

  string-width@4.2.3:
    dependencies:
      emoji-regex: 8.0.0
      is-fullwidth-code-point: 3.0.0
      strip-ansi: 6.0.1

  string-width@7.2.0:
    dependencies:
      emoji-regex: 10.4.0
      get-east-asian-width: 1.3.0
      strip-ansi: 7.1.0

  string.prototype.includes@2.0.1:
    dependencies:
      call-bind: 1.0.8
      define-properties: 1.2.1
      es-abstract: 1.23.9

  string.prototype.matchall@4.0.12:
    dependencies:
      call-bind: 1.0.8
      call-bound: 1.0.4
      define-properties: 1.2.1
      es-abstract: 1.23.9
      es-errors: 1.3.0
      es-object-atoms: 1.1.1
      get-intrinsic: 1.3.0
      gopd: 1.2.0
      has-symbols: 1.1.0
      internal-slot: 1.1.0
      regexp.prototype.flags: 1.5.4
      set-function-name: 2.0.2
      side-channel: 1.1.0

  string.prototype.repeat@1.0.0:
    dependencies:
      define-properties: 1.2.1
      es-abstract: 1.23.9

  string.prototype.trim@1.2.10:
    dependencies:
      call-bind: 1.0.8
      call-bound: 1.0.4
      define-data-property: 1.1.4
      define-properties: 1.2.1
      es-abstract: 1.23.9
      es-object-atoms: 1.1.1
      has-property-descriptors: 1.0.2

  string.prototype.trimend@1.0.9:
    dependencies:
      call-bind: 1.0.8
      call-bound: 1.0.4
      define-properties: 1.2.1
      es-object-atoms: 1.1.1

  string.prototype.trimstart@1.0.8:
    dependencies:
      call-bind: 1.0.8
      define-properties: 1.2.1
      es-object-atoms: 1.1.1

  string_decoder@1.3.0:
    dependencies:
      safe-buffer: 5.2.1

  strip-ansi@6.0.1:
    dependencies:
      ansi-regex: 5.0.1

  strip-ansi@7.1.0:
    dependencies:
      ansi-regex: 6.1.0

  strip-bom@3.0.0: {}

  strip-final-newline@3.0.0: {}

  strip-json-comments@3.1.1: {}

  styled-jsx@5.1.6(react@19.1.0):
    dependencies:
      client-only: 0.0.1
      react: 19.1.0

  supports-color@7.2.0:
    dependencies:
      has-flag: 4.0.0

  supports-preserve-symlinks-flag@1.0.0: {}

  swr@2.3.3(react@19.1.0):
    dependencies:
      dequal: 2.0.3
      react: 19.1.0
      use-sync-external-store: 1.5.0(react@19.1.0)

  tailwind-merge@3.2.0: {}

  tailwindcss-animate@1.0.7(tailwindcss@4.1.5):
    dependencies:
      tailwindcss: 4.1.5

  tailwindcss@4.1.5: {}

  tapable@2.2.1: {}

  tar-stream@2.2.0:
    dependencies:
      bl: 4.1.0
      end-of-stream: 1.4.4
      fs-constants: 1.0.0
      inherits: 2.0.4
      readable-stream: 3.6.2

  throttleit@2.1.0: {}

  tinybench@2.9.0: {}

  tinyexec@0.3.2: {}

  tinyglobby@0.2.12:
    dependencies:
      fdir: 6.4.3(picomatch@4.0.2)
      picomatch: 4.0.2

  tinyglobby@0.2.13:
    dependencies:
      fdir: 6.4.4(picomatch@4.0.2)
      picomatch: 4.0.2

  tinypool@1.0.2: {}

  tinyrainbow@2.0.0: {}

  tinyspy@3.0.2: {}

  tmp@0.2.3: {}

  to-regex-range@5.0.1:
    dependencies:
      is-number: 7.0.0

  toidentifier@1.0.1: {}

  ts-api-utils@2.0.1(typescript@5.8.3):
    dependencies:
      typescript: 5.8.3

  ts-api-utils@2.1.0(typescript@5.8.3):
    dependencies:
      typescript: 5.8.3

  tsconfig-paths@3.15.0:
    dependencies:
      '@types/json5': 0.0.29
      json5: 1.0.2
      minimist: 1.2.8
      strip-bom: 3.0.0

  tsconfig-paths@4.2.0:
    dependencies:
      json5: 2.2.3
      minimist: 1.2.8
      strip-bom: 3.0.0

  tslib@2.8.1: {}

  type-check@0.4.0:
    dependencies:
      prelude-ls: 1.2.1

  type-is@2.0.1:
    dependencies:
      content-type: 1.0.5
      media-typer: 1.1.0
      mime-types: 3.0.1

  typed-array-buffer@1.0.3:
    dependencies:
      call-bound: 1.0.4
      es-errors: 1.3.0
      is-typed-array: 1.1.15

  typed-array-byte-length@1.0.3:
    dependencies:
      call-bind: 1.0.8
      for-each: 0.3.5
      gopd: 1.2.0
      has-proto: 1.2.0
      is-typed-array: 1.1.15

  typed-array-byte-offset@1.0.4:
    dependencies:
      available-typed-arrays: 1.0.7
      call-bind: 1.0.8
      for-each: 0.3.5
      gopd: 1.2.0
      has-proto: 1.2.0
      is-typed-array: 1.1.15
      reflect.getprototypeof: 1.0.10

  typed-array-length@1.0.7:
    dependencies:
      call-bind: 1.0.8
      for-each: 0.3.5
      gopd: 1.2.0
      is-typed-array: 1.1.15
      possible-typed-array-names: 1.1.0
      reflect.getprototypeof: 1.0.10

  typescript@5.8.3: {}

  unbox-primitive@1.1.0:
    dependencies:
      call-bound: 1.0.4
      has-bigints: 1.1.0
      has-symbols: 1.1.0
      which-boxed-primitive: 1.1.1

  undici-types@6.19.8: {}

  unpipe@1.0.0: {}

  uri-js@4.4.1:
    dependencies:
      punycode: 2.3.1

  use-callback-ref@1.3.3(@types/react@19.1.2)(react@19.1.0):
    dependencies:
      react: 19.1.0
      tslib: 2.8.1
    optionalDependencies:
      '@types/react': 19.1.2

  use-sidecar@1.1.3(@types/react@19.1.2)(react@19.1.0):
    dependencies:
      detect-node-es: 1.1.0
      react: 19.1.0
      tslib: 2.8.1
    optionalDependencies:
      '@types/react': 19.1.2

  use-sync-external-store@1.5.0(react@19.1.0):
    dependencies:
      react: 19.1.0

  util-deprecate@1.0.2: {}

  vary@1.1.2: {}

  vite-node@3.1.3(@types/node@20.17.32)(jiti@2.4.2)(lightningcss@1.29.2)(yaml@2.7.0):
    dependencies:
      cac: 6.7.14
      debug: 4.4.0
      es-module-lexer: 1.7.0
      pathe: 2.0.3
      vite: 6.3.5(@types/node@20.17.32)(jiti@2.4.2)(lightningcss@1.29.2)(yaml@2.7.0)
    transitivePeerDependencies:
      - '@types/node'
      - jiti
      - less
      - lightningcss
      - sass
      - sass-embedded
      - stylus
      - sugarss
      - supports-color
      - terser
      - tsx
      - yaml

  vite@6.3.5(@types/node@20.17.32)(jiti@2.4.2)(lightningcss@1.29.2)(yaml@2.7.0):
    dependencies:
      esbuild: 0.25.1
      fdir: 6.4.4(picomatch@4.0.2)
      picomatch: 4.0.2
      postcss: 8.5.3
      rollup: 4.40.1
      tinyglobby: 0.2.13
    optionalDependencies:
      '@types/node': 20.17.32
      fsevents: 2.3.3
      jiti: 2.4.2
      lightningcss: 1.29.2
      yaml: 2.7.0

  vitest@3.1.3(@edge-runtime/vm@5.0.0)(@types/node@20.17.32)(jiti@2.4.2)(lightningcss@1.29.2)(yaml@2.7.0):
    dependencies:
      '@vitest/expect': 3.1.3
      '@vitest/mocker': 3.1.3(vite@6.3.5(@types/node@20.17.32)(jiti@2.4.2)(lightningcss@1.29.2)(yaml@2.7.0))
      '@vitest/pretty-format': 3.1.3
      '@vitest/runner': 3.1.3
      '@vitest/snapshot': 3.1.3
      '@vitest/spy': 3.1.3
      '@vitest/utils': 3.1.3
      chai: 5.2.0
      debug: 4.4.0
      expect-type: 1.2.1
      magic-string: 0.30.17
      pathe: 2.0.3
      std-env: 3.9.0
      tinybench: 2.9.0
      tinyexec: 0.3.2
      tinyglobby: 0.2.13
      tinypool: 1.0.2
      tinyrainbow: 2.0.0
      vite: 6.3.5(@types/node@20.17.32)(jiti@2.4.2)(lightningcss@1.29.2)(yaml@2.7.0)
      vite-node: 3.1.3(@types/node@20.17.32)(jiti@2.4.2)(lightningcss@1.29.2)(yaml@2.7.0)
      why-is-node-running: 2.3.0
    optionalDependencies:
      '@edge-runtime/vm': 5.0.0
      '@types/node': 20.17.32
    transitivePeerDependencies:
      - jiti
      - less
      - lightningcss
      - msw
      - sass
      - sass-embedded
      - stylus
      - sugarss
      - supports-color
      - terser
      - tsx
      - yaml

  wcwidth@1.0.1:
    dependencies:
      defaults: 1.0.4

  which-boxed-primitive@1.1.1:
    dependencies:
      is-bigint: 1.1.0
      is-boolean-object: 1.2.2
      is-number-object: 1.1.1
      is-string: 1.1.1
      is-symbol: 1.1.1

  which-builtin-type@1.2.1:
    dependencies:
      call-bound: 1.0.4
      function.prototype.name: 1.1.8
      has-tostringtag: 1.0.2
      is-async-function: 2.1.1
      is-date-object: 1.1.0
      is-finalizationregistry: 1.1.1
      is-generator-function: 1.1.0
      is-regex: 1.2.1
      is-weakref: 1.1.1
      isarray: 2.0.5
      which-boxed-primitive: 1.1.1
      which-collection: 1.0.2
      which-typed-array: 1.1.19

  which-collection@1.0.2:
    dependencies:
      is-map: 2.0.3
      is-set: 2.0.3
      is-weakmap: 2.0.2
      is-weakset: 2.0.4

  which-typed-array@1.1.19:
    dependencies:
      available-typed-arrays: 1.0.7
      call-bind: 1.0.8
      call-bound: 1.0.4
      for-each: 0.3.5
      get-proto: 1.0.1
      gopd: 1.2.0
      has-tostringtag: 1.0.2

  which@2.0.2:
    dependencies:
      isexe: 2.0.0

  why-is-node-running@2.3.0:
    dependencies:
      siginfo: 2.0.0
      stackback: 0.0.2

  word-wrap@1.2.5: {}

  wrap-ansi@7.0.0:
    dependencies:
      ansi-styles: 4.3.0
      string-width: 4.2.3
      strip-ansi: 6.0.1

  wrap-ansi@9.0.0:
    dependencies:
      ansi-styles: 6.2.1
      string-width: 7.2.0
      strip-ansi: 7.1.0

  wrappy@1.0.2: {}

  y18n@5.0.8: {}

  yaml@2.7.0: {}

  yargs-parser@21.1.1: {}

  yargs@17.7.2:
    dependencies:
      cliui: 8.0.1
      escalade: 3.2.0
      get-caller-file: 2.0.5
      require-directory: 2.1.1
      string-width: 4.2.3
      y18n: 5.0.8
      yargs-parser: 21.1.1

  yocto-queue@0.1.0: {}

<<<<<<< HEAD
  zod-to-json-schema@3.24.5(zod@3.25.36):
    dependencies:
      zod: 3.25.36

  zod@3.25.36: {}
=======
  zod-to-json-schema@3.24.5(zod@3.25.49):
    dependencies:
      zod: 3.25.49

  zod@3.25.49: {}
>>>>>>> b98d236b
<|MERGE_RESOLUTION|>--- conflicted
+++ resolved
@@ -95,11 +95,7 @@
         version: 1.24.0(react@19.1.0)
       convex-helpers:
         specifier: ^0.1.71
-<<<<<<< HEAD
-        version: 0.1.83(convex@1.24.0(react@19.1.0))(react@19.1.0)(typescript@5.8.3)(zod@3.25.36)
-=======
         version: 0.1.83(convex@1.24.0(react@19.1.0))(react@19.1.0)(typescript@5.8.3)(zod@3.25.49)
->>>>>>> b98d236b
       lucide-react:
         specifier: ^0.511.0
         version: 0.511.0(react@19.1.0)
@@ -169,23 +165,19 @@
     dependencies:
       '@openrouter/ai-sdk-provider':
         specifier: ^0.6.0
-        version: 0.6.0(ai@4.3.16(react@19.1.0)(zod@3.25.36))(zod@3.25.36)
+        version: 0.6.0(ai@4.3.16(react@19.1.0)(zod@3.25.49))(zod@3.25.49)
       ai:
         specifier: ^4.3.16
-        version: 4.3.16(react@19.1.0)(zod@3.25.36)
+        version: 4.3.16(react@19.1.0)(zod@3.25.49)
       convex:
         specifier: ^1.24.0
         version: 1.24.0(react@19.1.0)
       convex-helpers:
         specifier: ^0.1.71
-<<<<<<< HEAD
-        version: 0.1.83(convex@1.24.0(react@19.1.0))(react@19.1.0)(typescript@5.8.3)(zod@3.25.36)
+        version: 0.1.83(convex@1.24.0(react@19.1.0))(react@19.1.0)(typescript@5.8.3)(zod@3.25.49)
       zod:
         specifier: ^3.25.36
-        version: 3.25.36
-=======
-        version: 0.1.83(convex@1.24.0(react@19.1.0))(react@19.1.0)(typescript@5.8.3)(zod@3.25.49)
->>>>>>> b98d236b
+        version: 3.25.49
     devDependencies:
       '@edge-runtime/vm':
         specifier: ^5.0.0
@@ -4105,43 +4097,38 @@
     peerDependencies:
       zod: ^3.24.1
 
-<<<<<<< HEAD
-  zod@3.25.36:
-    resolution: {integrity: sha512-eRFS3i8T0IrpGdL8HQyqFAugGOn7jOjyGgGdtv5NY4Wkhi7lJDk732bNZ609YMIGFbLoaj6J69O1Mura23gfIw==}
-=======
   zod@3.25.49:
     resolution: {integrity: sha512-JMMPMy9ZBk3XFEdbM3iL1brx4NUSejd6xr3ELrrGEfGb355gjhiAWtG3K5o+AViV/3ZfkIrCzXsZn6SbLwTR8Q==}
->>>>>>> b98d236b
 
 snapshots:
 
-  '@ai-sdk/provider-utils@2.2.8(zod@3.25.36)':
+  '@ai-sdk/provider-utils@2.2.8(zod@3.25.49)':
     dependencies:
       '@ai-sdk/provider': 1.1.3
       nanoid: 3.3.9
       secure-json-parse: 2.7.0
-      zod: 3.25.36
+      zod: 3.25.49
 
   '@ai-sdk/provider@1.1.3':
     dependencies:
       json-schema: 0.4.0
 
-  '@ai-sdk/react@1.2.12(react@19.1.0)(zod@3.25.36)':
-    dependencies:
-      '@ai-sdk/provider-utils': 2.2.8(zod@3.25.36)
-      '@ai-sdk/ui-utils': 1.2.11(zod@3.25.36)
+  '@ai-sdk/react@1.2.12(react@19.1.0)(zod@3.25.49)':
+    dependencies:
+      '@ai-sdk/provider-utils': 2.2.8(zod@3.25.49)
+      '@ai-sdk/ui-utils': 1.2.11(zod@3.25.49)
       react: 19.1.0
       swr: 2.3.3(react@19.1.0)
       throttleit: 2.1.0
     optionalDependencies:
-      zod: 3.25.36
-
-  '@ai-sdk/ui-utils@1.2.11(zod@3.25.36)':
+      zod: 3.25.49
+
+  '@ai-sdk/ui-utils@1.2.11(zod@3.25.49)':
     dependencies:
       '@ai-sdk/provider': 1.1.3
-      '@ai-sdk/provider-utils': 2.2.8(zod@3.25.36)
-      zod: 3.25.36
-      zod-to-json-schema: 3.24.5(zod@3.25.36)
+      '@ai-sdk/provider-utils': 2.2.8(zod@3.25.49)
+      zod: 3.25.49
+      zod-to-json-schema: 3.24.5(zod@3.25.49)
 
   '@alloc/quick-lru@5.2.0': {}
 
@@ -4457,13 +4444,8 @@
       express-rate-limit: 7.5.0(express@5.1.0)
       pkce-challenge: 5.0.0
       raw-body: 3.0.0
-<<<<<<< HEAD
-      zod: 3.25.36
-      zod-to-json-schema: 3.24.5(zod@3.25.36)
-=======
       zod: 3.25.49
       zod-to-json-schema: 3.24.5(zod@3.25.49)
->>>>>>> b98d236b
     transitivePeerDependencies:
       - supports-color
 
@@ -4581,12 +4563,12 @@
       - '@swc/core'
       - debug
 
-  '@openrouter/ai-sdk-provider@0.6.0(ai@4.3.16(react@19.1.0)(zod@3.25.36))(zod@3.25.36)':
+  '@openrouter/ai-sdk-provider@0.6.0(ai@4.3.16(react@19.1.0)(zod@3.25.49))(zod@3.25.49)':
     dependencies:
       '@ai-sdk/provider': 1.1.3
-      '@ai-sdk/provider-utils': 2.2.8(zod@3.25.36)
-      ai: 4.3.16(react@19.1.0)(zod@3.25.36)
-      zod: 3.25.36
+      '@ai-sdk/provider-utils': 2.2.8(zod@3.25.49)
+      ai: 4.3.16(react@19.1.0)(zod@3.25.49)
+      zod: 3.25.49
 
   '@opentelemetry/api@1.9.0': {}
 
@@ -5602,15 +5584,15 @@
 
   acorn@8.14.1: {}
 
-  ai@4.3.16(react@19.1.0)(zod@3.25.36):
+  ai@4.3.16(react@19.1.0)(zod@3.25.49):
     dependencies:
       '@ai-sdk/provider': 1.1.3
-      '@ai-sdk/provider-utils': 2.2.8(zod@3.25.36)
-      '@ai-sdk/react': 1.2.12(react@19.1.0)(zod@3.25.36)
-      '@ai-sdk/ui-utils': 1.2.11(zod@3.25.36)
+      '@ai-sdk/provider-utils': 2.2.8(zod@3.25.49)
+      '@ai-sdk/react': 1.2.12(react@19.1.0)(zod@3.25.49)
+      '@ai-sdk/ui-utils': 1.2.11(zod@3.25.49)
       '@opentelemetry/api': 1.9.0
       jsondiffpatch: 0.6.0
-      zod: 3.25.36
+      zod: 3.25.49
     optionalDependencies:
       react: 19.1.0
 
@@ -5893,21 +5875,13 @@
 
   content-type@1.0.5: {}
 
-<<<<<<< HEAD
-  convex-helpers@0.1.83(convex@1.24.0(react@19.1.0))(react@19.1.0)(typescript@5.8.3)(zod@3.25.36):
-=======
   convex-helpers@0.1.83(convex@1.24.0(react@19.1.0))(react@19.1.0)(typescript@5.8.3)(zod@3.25.49):
->>>>>>> b98d236b
     dependencies:
       convex: 1.24.0(react@19.1.0)
     optionalDependencies:
       react: 19.1.0
       typescript: 5.8.3
-<<<<<<< HEAD
-      zod: 3.25.36
-=======
       zod: 3.25.49
->>>>>>> b98d236b
 
   convex-test@0.0.36(convex@1.24.0(react@19.1.0)):
     dependencies:
@@ -6362,11 +6336,7 @@
       minimatch: 3.1.2
       natural-compare: 1.4.0
       optionator: 0.9.4
-<<<<<<< HEAD
-      zod: 3.25.36
-=======
       zod: 3.25.49
->>>>>>> b98d236b
     optionalDependencies:
       jiti: 2.4.2
     transitivePeerDependencies:
@@ -8115,16 +8085,8 @@
 
   yocto-queue@0.1.0: {}
 
-<<<<<<< HEAD
-  zod-to-json-schema@3.24.5(zod@3.25.36):
-    dependencies:
-      zod: 3.25.36
-
-  zod@3.25.36: {}
-=======
   zod-to-json-schema@3.24.5(zod@3.25.49):
     dependencies:
       zod: 3.25.49
 
-  zod@3.25.49: {}
->>>>>>> b98d236b
+  zod@3.25.49: {}