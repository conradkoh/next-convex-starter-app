---
description: 
globs: 
alwaysApply: true
---

# Frontend Development
This location of the frontend project is in `apps/webapp`.

## IMPORTANT RULES
- NEVER run the `dev` command to start the dev server unless explicitly told to do so.
<<<<<<< HEAD
- NEVER run the `build` command on a NextJS application unless explicitly told to do so.
=======
- NEVER run the `build` command to to test the app and prefer to rely on running tests and typechecks instead.
>>>>>>> b98d236b

## UI Design - Components & Icons

This project uses the following libraries
- Components
    - ShadCN
- Icons
    - @radix-ui/react-icons
    - lucide-react 


### Shadcn
- When adding a new component, use the command format `npx shadcn@latest add <component-name>`
- ALWAYS run the shadcn component add command from within the webapp folder at `apps/webapp`

## Next.js

In the latest Next.js app router, the `params` prop for top-level pages is now passed in as a **Promise**. This means you must `await` the params before using them in your page components.

## Example
```ts
export default async function MyComponent({ params }: { params: Promise<{ id: string }> }) {
  const { id } = await params;
  return (
    <div>{id}</div>
  );
}
```

- Always destructure and use `await params` in your top-level page components.<|MERGE_RESOLUTION|>--- conflicted
+++ resolved
@@ -3,17 +3,12 @@
 globs: 
 alwaysApply: true
 ---
-
 # Frontend Development
 This location of the frontend project is in `apps/webapp`.
 
 ## IMPORTANT RULES
 - NEVER run the `dev` command to start the dev server unless explicitly told to do so.
-<<<<<<< HEAD
-- NEVER run the `build` command on a NextJS application unless explicitly told to do so.
-=======
 - NEVER run the `build` command to to test the app and prefer to rely on running tests and typechecks instead.
->>>>>>> b98d236b
 
 ## UI Design - Components & Icons
 
